/*
 *
 * Licensed to the Apache Software Foundation (ASF) under one
 * or more contributor license agreements.  See the NOTICE file
 * distributed with this work for additional information
 * regarding copyright ownership.  The ASF licenses this file
 * to you under the Apache License, Version 2.0 (the
 * "License"); you may not use this file except in compliance
 * with the License.  You may obtain a copy of the License at
 *
 *   http://www.apache.org/licenses/LICENSE-2.0
 *
 * Unless required by applicable law or agreed to in writing,
 * software distributed under the License is distributed on an
 * "AS IS" BASIS, WITHOUT WARRANTIES OR CONDITIONS OF ANY
 * KIND, either express or implied.  See the License for the
 * specific language governing permissions and limitations
 * under the License.
 *
 */

<<<<<<< HEAD
#include "engine/engine-internal.h"
#include <stdlib.h>
#include <string.h>
#include <proton/framing.h>
#include "protocol.h"
#include "dispatch_actions.h"
=======
#include "proton/framing.h"

#include "engine/engine-internal.h"
#include "sasl/sasl-internal.h"
#include "ssl/ssl-internal.h"

#include "autodetect.h"
#include "protocol.h"
#include "dispatch_actions.h"
#include "proton/event.h"
#include "platform.h"
#include "platform_fmt.h"
>>>>>>> 1781b4e9

#include <stdlib.h>
#include <string.h>
#include <assert.h>
#include <stdarg.h>
#include <stdio.h>

<<<<<<< HEAD
#include "sasl/sasl-internal.h"
#include "ssl/ssl-internal.h"
#include "platform.h"
#include "platform_fmt.h"

=======
>>>>>>> 1781b4e9
static ssize_t transport_consume(pn_transport_t *transport);

// delivery buffers

void pn_delivery_map_init(pn_delivery_map_t *db, pn_sequence_t next)
{
  db->deliveries = pn_hash(PN_OBJECT, 0, 0.75);
  db->next = next;
}

void pn_delivery_map_free(pn_delivery_map_t *db)
{
  pn_free(db->deliveries);
}

pn_delivery_t *pn_delivery_map_get(pn_delivery_map_t *db, pn_sequence_t id)
{
  return (pn_delivery_t *) pn_hash_get(db->deliveries, id);
}

static void pn_delivery_state_init(pn_delivery_state_t *ds, pn_delivery_t *delivery, pn_sequence_t id)
{
  ds->id = id;
  ds->sent = false;
  ds->init = true;
}

pn_delivery_state_t *pn_delivery_map_push(pn_delivery_map_t *db, pn_delivery_t *delivery)
{
  pn_delivery_state_t *ds = &delivery->state;
  pn_delivery_state_init(ds, delivery, db->next++);
  pn_hash_put(db->deliveries, ds->id, delivery);
  return ds;
}

void pn_delivery_map_del(pn_delivery_map_t *db, pn_delivery_t *delivery)
{
  if (delivery->state.init) {
    pn_hash_del(db->deliveries, delivery->state.id);
  }
  delivery->state.init = false;
  delivery->state.sent = false;
}

void pn_delivery_map_clear(pn_delivery_map_t *dm)
{
  pn_hash_t *hash = dm->deliveries;
  for (pn_handle_t entry = pn_hash_head(hash);
       entry;
       entry = pn_hash_next(hash, entry))
  {
    pn_delivery_t *dlv = (pn_delivery_t *) pn_hash_value(hash, entry);
    pn_delivery_map_del(dm, dlv);
  }
  dm->next = 0;
<<<<<<< HEAD
}

static ssize_t pn_input_read_amqp_header(pn_io_layer_t *io_layer, const char *bytes, size_t available);
static ssize_t pn_input_read_amqp(pn_io_layer_t *io_layer, const char *bytes, size_t available);
static ssize_t pn_output_write_amqp_header(pn_io_layer_t *io_layer, char *bytes, size_t available);
static ssize_t pn_output_write_amqp(pn_io_layer_t *io_layer, char *bytes, size_t available);
static pn_timestamp_t pn_tick_amqp(pn_io_layer_t *io_layer, pn_timestamp_t now);

static void pni_default_tracer(pn_transport_t *transport, const char *message)
{
  fprintf(stderr, "[%p]:%s\n", (void *) transport, message);
}

=======
}

static void pni_default_tracer(pn_transport_t *transport, const char *message)
{
  fprintf(stderr, "[%p]:%s\n", (void *) transport, message);
}

static ssize_t pn_io_layer_input_passthru(pn_transport_t *, unsigned int, const char *, size_t );
static ssize_t pn_io_layer_output_passthru(pn_transport_t *, unsigned int, char *, size_t );

static ssize_t pn_io_layer_input_setup(pn_transport_t *transport, unsigned int layer, const char *bytes, size_t available);
static ssize_t pn_io_layer_output_setup(pn_transport_t *transport, unsigned int layer, char *bytes, size_t available);

static ssize_t pn_input_read_amqp_header(pn_transport_t *transport, unsigned int layer, const char *bytes, size_t available);
static ssize_t pn_input_read_amqp(pn_transport_t *transport, unsigned int layer, const char *bytes, size_t available);
static ssize_t pn_output_write_amqp_header(pn_transport_t *transport, unsigned int layer, char *bytes, size_t available);
static ssize_t pn_output_write_amqp(pn_transport_t *transport, unsigned int layer, char *bytes, size_t available);
static pn_timestamp_t pn_tick_amqp(pn_transport_t *transport, unsigned int layer, pn_timestamp_t now);

static ssize_t pn_io_layer_input_autodetect(pn_transport_t *transport, unsigned int layer, const char *bytes, size_t available);
static ssize_t pn_io_layer_output_null(pn_transport_t *transport, unsigned int layer, char *bytes, size_t available);

const pn_io_layer_t amqp_header_layer = {
    pn_input_read_amqp_header,
    pn_output_write_amqp_header,
    pn_tick_amqp,
    NULL
};

const pn_io_layer_t amqp_write_header_layer = {
    pn_input_read_amqp,
    pn_output_write_amqp_header,
    pn_tick_amqp,
    NULL
};

const pn_io_layer_t amqp_read_header_layer = {
    pn_input_read_amqp_header,
    pn_output_write_amqp,
    pn_tick_amqp,
    NULL
};

const pn_io_layer_t amqp_layer = {
    pn_input_read_amqp,
    pn_output_write_amqp,
    pn_tick_amqp,
    NULL
};

const pn_io_layer_t pni_setup_layer = {
    pn_io_layer_input_setup,
    pn_io_layer_output_setup,
    NULL,
    NULL
};

const pn_io_layer_t pni_autodetect_layer = {
    pn_io_layer_input_autodetect,
    pn_io_layer_output_null,
    NULL,
    NULL
};

const pn_io_layer_t pni_passthru_layer = {
    pn_io_layer_input_passthru,
    pn_io_layer_output_passthru,
    NULL,
    NULL
};

/* Set up the transport protocol layers depending on what is configured */
static void pn_io_layer_setup(pn_transport_t *transport, unsigned int layer)
{
  assert(layer == 0);
  // Figure out if we are server or not
  if (transport->server)
  {
    // XXX: This is currently a large hack to work around the SSL
    // code not handling a connection error before being set up fully
    if (transport->ssl && pn_ssl_allow_unsecured(transport)) {
      transport->io_layers[layer++] = &pni_autodetect_layer;
      return;
    }
  }
  if (transport->ssl) {
    transport->io_layers[layer++] = &ssl_layer;
  }
  if (transport->server) {
    transport->io_layers[layer++] = &pni_autodetect_layer;
    return;
  }
  if (transport->sasl) {
    transport->io_layers[layer++] = &sasl_header_layer;
  }
  transport->io_layers[layer++] = &amqp_header_layer;
}

ssize_t pn_io_layer_input_setup(pn_transport_t *transport, unsigned int layer, const char *bytes, size_t available)
{
  pn_io_layer_setup(transport, layer);
  return transport->io_layers[layer]->process_input(transport, layer, bytes, available);
}

ssize_t pn_io_layer_output_setup(pn_transport_t *transport, unsigned int layer, char *bytes, size_t available)
{
  pn_io_layer_setup(transport, layer);
  return transport->io_layers[layer]->process_output(transport, layer, bytes, available);
}

// Autodetect the layer by reading the protocol header
ssize_t pn_io_layer_input_autodetect(pn_transport_t *transport, unsigned int layer, const char *bytes, size_t available)
{
  const char* error;
  bool eos = pn_transport_capacity(transport)==PN_EOS;
  if (eos && available==0) {
    pn_do_error(transport, "amqp:connection:framing-error", "No valid protocol header found");
    return PN_EOS;
  }
  pni_protocol_type_t protocol = pni_sniff_header(bytes, available);
  if (transport->disp->trace & PN_TRACE_DRV)
      pn_transport_logf(transport, "%s detected", pni_protocol_name(protocol));
  switch (protocol) {
  case PNI_PROTOCOL_SSL:
    if (!transport->ssl) {
      pn_ssl(transport);
    }
    transport->io_layers[layer] = &ssl_layer;
    transport->io_layers[layer+1] = &pni_autodetect_layer;
    return ssl_layer.process_input(transport, layer, bytes, available);
  case PNI_PROTOCOL_AMQP_SSL:
    if (!transport->ssl) {
      pn_ssl(transport);
    }
    transport->io_layers[layer] = &ssl_layer;
    transport->io_layers[layer+1] = &pni_autodetect_layer;
    return 8;
  case PNI_PROTOCOL_AMQP_SASL:
    if (!transport->sasl) {
      pn_sasl(transport);
    }
    transport->io_layers[layer] = &sasl_write_header_layer;
    transport->io_layers[layer+1] = &pni_autodetect_layer;
    if (transport->disp->trace & PN_TRACE_FRM)
        pn_transport_logf(transport, "  <- %s", "SASL");
    return 8;
  case PNI_PROTOCOL_AMQP1:
    if (transport->sasl && pn_sasl_state((pn_sasl_t *)transport)==PN_SASL_IDLE) {
      if (pn_sasl_skipping_allowed(transport)) {
        pn_sasl_done((pn_sasl_t *)transport, PN_SASL_SKIPPED);
      } else {
        pn_do_error(transport, "amqp:connection:policy-error",
                    "Client skipped SASL exchange - forbidden");
        return PN_EOS;
      }
    }
    transport->io_layers[layer] = &amqp_write_header_layer;
    if (transport->disp->trace & PN_TRACE_FRM)
        pn_transport_logf(transport, "  <- %s", "AMQP");
    return 8;
  case PNI_PROTOCOL_INSUFFICIENT:
    if (!eos) return 0;
    error = "End of input stream before protocol detection";
    break;
  case PNI_PROTOCOL_AMQP_OTHER:
    error = "Incompatible AMQP connection detected";
    break;
  case PNI_PROTOCOL_UNKNOWN:
  default:
    error = "Unknown protocol detected";
    break;
  }
  char quoted[1024];
  pn_quote_data(quoted, 1024, bytes, available);
  pn_do_error(transport, "amqp:connection:framing-error",
              "%s: '%s'%s", error, quoted,
              !eos ? "" : " (connection aborted)");
  return PN_EOS;
}

// We don't know what the output should be - do nothing
ssize_t pn_io_layer_output_null(pn_transport_t *transport, unsigned int layer, char *bytes, size_t available)
{
  return 0;
}

/** Pass through input handler */
ssize_t pn_io_layer_input_passthru(pn_transport_t *transport, unsigned int layer, const char *data, size_t available)
{
    if (layer+1<PN_IO_LAYER_CT)
        return transport->io_layers[layer+1]->process_input(transport, layer+1, data, available);
    return PN_EOS;
}

/** Pass through output handler */
ssize_t pn_io_layer_output_passthru(pn_transport_t *transport, unsigned int layer, char *data, size_t available)
{
    if (layer+1<PN_IO_LAYER_CT)
        return transport->io_layers[layer+1]->process_output(transport, layer+1, data, available);
    return PN_EOS;
}

>>>>>>> 1781b4e9
static void pn_transport_initialize(void *object)
{
  pn_transport_t *transport = (pn_transport_t *)object;
  transport->freed = false;
  transport->output_buf = NULL;
  transport->output_size = PN_DEFAULT_MAX_FRAME_SIZE ? PN_DEFAULT_MAX_FRAME_SIZE : 16 * 1024;
  transport->input_buf = NULL;
  transport->input_size =  PN_DEFAULT_MAX_FRAME_SIZE ? PN_DEFAULT_MAX_FRAME_SIZE : 16 * 1024;
  transport->tracer = pni_default_tracer;
<<<<<<< HEAD
  transport->header_count = 0;
=======
>>>>>>> 1781b4e9
  transport->sasl = NULL;
  transport->ssl = NULL;
  transport->scratch = pn_string(NULL);
  transport->disp = pn_dispatcher(0, transport);
  transport->connection = NULL;
<<<<<<< HEAD

  pn_io_layer_t *io_layer = transport->io_layers;
  while (io_layer != &transport->io_layers[PN_IO_AMQP]) {
    io_layer->context = NULL;
    io_layer->next = io_layer + 1;
    io_layer->process_input = pn_io_layer_input_passthru;
    io_layer->process_output = pn_io_layer_output_passthru;
    io_layer->process_tick = pn_io_layer_tick_passthru;
    io_layer->buffered_output = NULL;
    io_layer->buffered_input = NULL;
    ++io_layer;
  }

  pn_io_layer_t *amqp = &transport->io_layers[PN_IO_AMQP];
  amqp->context = transport;
  amqp->process_input = pn_input_read_amqp_header;
  amqp->process_output = pn_output_write_amqp_header;
  amqp->process_tick = pn_io_layer_tick_passthru;
  amqp->buffered_output = NULL;
  amqp->buffered_input = NULL;
  amqp->next = NULL;
=======
  transport->context = pn_record();

  for (int layer=0; layer<PN_IO_LAYER_CT; ++layer) {
    transport->io_layers[layer] = NULL;
  }

  // Defer setting up the layers until the first data arrives or is sent
  transport->io_layers[0] = &pni_setup_layer;
>>>>>>> 1781b4e9

  transport->open_sent = false;
  transport->open_rcvd = false;
  transport->close_sent = false;
  transport->close_rcvd = false;
  transport->tail_closed = false;
  transport->head_closed = false;
  transport->remote_container = NULL;
  transport->remote_hostname = NULL;
  transport->local_max_frame = PN_DEFAULT_MAX_FRAME_SIZE;
  transport->remote_max_frame = 0;
  transport->channel_max = 0;
  transport->remote_channel_max = 0;
  transport->local_idle_timeout = 0;
  transport->dead_remote_deadline = 0;
  transport->last_bytes_input = 0;
  transport->remote_idle_timeout = 0;
  transport->keepalive_deadline = 0;
  transport->last_bytes_output = 0;
  transport->remote_offered_capabilities = pn_data(0);
  transport->remote_desired_capabilities = pn_data(0);
  transport->remote_properties = pn_data(0);
  transport->disp_data = pn_data(0);
  pn_condition_init(&transport->remote_condition);
  pn_condition_init(&transport->condition);
<<<<<<< HEAD
=======
  transport->error = pn_error();
>>>>>>> 1781b4e9

  transport->local_channels = pn_hash(PN_OBJECT, 0, 0.75);
  transport->remote_channels = pn_hash(PN_OBJECT, 0, 0.75);

  transport->bytes_input = 0;
  transport->bytes_output = 0;

  transport->input_pending = 0;
  transport->output_pending = 0;

  transport->done_processing = false;

<<<<<<< HEAD
  transport->posted_head_closed = false;
  transport->posted_tail_closed = false;
=======
  transport->posted_idle_timeout = false;

  transport->server = false;
>>>>>>> 1781b4e9
}

pn_session_t *pn_channel_state(pn_transport_t *transport, uint16_t channel)
{
  return (pn_session_t *) pn_hash_get(transport->remote_channels, channel);
}

static void pni_map_remote_channel(pn_session_t *session, uint16_t channel)
{
  pn_transport_t *transport = session->connection->transport;
  pn_hash_put(transport->remote_channels, channel, session);
  session->state.remote_channel = channel;
}

void pni_transport_unbind_handles(pn_hash_t *handles, bool reset_state);

static void pni_unmap_remote_channel(pn_session_t *ssn)
{
  // XXX: should really update link state also
  pni_transport_unbind_handles(ssn->state.remote_handles, false);
  pn_transport_t *transport = ssn->connection->transport;
  uint16_t channel = ssn->state.remote_channel;
  ssn->state.remote_channel = -2;
  // note: may free the session:
  pn_hash_del(transport->remote_channels, channel);
}


static void pn_transport_finalize(void *object);
#define pn_transport_hashcode NULL
#define pn_transport_compare NULL
#define pn_transport_inspect NULL

<<<<<<< HEAD
pn_transport_t *pn_transport()
=======
pn_transport_t *pn_transport(void)
>>>>>>> 1781b4e9
{
  static const pn_class_t clazz = PN_CLASS(pn_transport);
  pn_transport_t *transport =
    (pn_transport_t *) pn_class_new(&clazz, sizeof(pn_transport_t));
  if (!transport) return NULL;

  transport->output_buf = (char *) malloc(transport->output_size);
  if (!transport->output_buf) {
    pn_transport_free(transport);
    return NULL;
  }

  transport->input_buf = (char *) malloc(transport->input_size);
  if (!transport->input_buf) {
    pn_transport_free(transport);
    return NULL;
  }
  return transport;
}

void pn_transport_set_server(pn_transport_t *transport)
{
  transport->server = true;
}

void pn_transport_free(pn_transport_t *transport)
{
  if (!transport) return;
  assert(!transport->freed);
  transport->freed = true;
  // once the application frees the transport, no further I/O
  // processing can be done to the connection:
  pn_transport_unbind(transport);
  pn_decref(transport);
}
<<<<<<< HEAD

static void pn_transport_finalize(void *object)
{
  pn_transport_t *transport = (pn_transport_t *) object;
=======
>>>>>>> 1781b4e9

static void pn_transport_finalize(void *object)
{
  pn_transport_t *transport = (pn_transport_t *) object;

  pn_free(transport->context);
  pn_ssl_free(transport);
  pn_sasl_free(transport);
  pn_dispatcher_free(transport->disp);
  free(transport->remote_container);
  free(transport->remote_hostname);
  pn_free(transport->remote_offered_capabilities);
  pn_free(transport->remote_desired_capabilities);
  pn_free(transport->remote_properties);
  pn_free(transport->disp_data);
  pn_condition_tini(&transport->remote_condition);
  pn_condition_tini(&transport->condition);
<<<<<<< HEAD
=======
  pn_error_free(transport->error);
>>>>>>> 1781b4e9
  pn_free(transport->local_channels);
  pn_free(transport->remote_channels);
  if (transport->input_buf) free(transport->input_buf);
  if (transport->output_buf) free(transport->output_buf);
  pn_free(transport->scratch);
}

int pn_transport_bind(pn_transport_t *transport, pn_connection_t *connection)
{
  assert(transport);
  assert(connection);

  if (transport->connection) return PN_STATE_ERR;
  if (connection->transport) return PN_STATE_ERR;

  transport->connection = connection;
  connection->transport = transport;

  pn_collector_put(connection->collector, PN_OBJECT, connection, PN_CONNECTION_BOUND);

  pn_incref(connection);
  if (transport->open_rcvd) {
    PN_SET_REMOTE(connection->endpoint.state, PN_REMOTE_ACTIVE);
    pn_collector_put(connection->collector, PN_OBJECT, connection, PN_CONNECTION_REMOTE_OPEN);
    transport->disp->halt = false;
    transport_consume(transport);        // blech - testBindAfterOpen
  }

  return 0;
}

void pni_transport_unbind_handles(pn_hash_t *handles, bool reset_state)
{
  for (pn_handle_t h = pn_hash_head(handles); h; h = pn_hash_next(handles, h)) {
    uintptr_t key = pn_hash_key(handles, h);
    if (reset_state) {
      pn_link_t *link = (pn_link_t *) pn_hash_value(handles, h);
      pn_link_unbound(link);
    }
    pn_hash_del(handles, key);
  }
}

void pni_transport_unbind_channels(pn_hash_t *channels)
{
  for (pn_handle_t h = pn_hash_head(channels); h; h = pn_hash_next(channels, h)) {
    uintptr_t key = pn_hash_key(channels, h);
    pn_session_t *ssn = (pn_session_t *) pn_hash_value(channels, h);
    pni_transport_unbind_handles(ssn->state.local_handles, true);
    pni_transport_unbind_handles(ssn->state.remote_handles, true);
    pn_session_unbound(ssn);
    pn_hash_del(channels, key);
  }
}

int pn_transport_unbind(pn_transport_t *transport)
{
  assert(transport);
  if (!transport->connection) return 0;


  pn_connection_t *conn = transport->connection;
  transport->connection = NULL;

  pn_collector_put(conn->collector, PN_OBJECT, conn, PN_CONNECTION_UNBOUND);

  // XXX: what happens if the endpoints are freed before we get here?
  pn_session_t *ssn = pn_session_head(conn, 0);
  while (ssn) {
    pn_delivery_map_clear(&ssn->state.incoming);
    pn_delivery_map_clear(&ssn->state.outgoing);
    ssn = pn_session_next(ssn, 0);
  }

  pn_endpoint_t *endpoint = conn->endpoint_head;
  while (endpoint) {
    pn_condition_clear(&endpoint->remote_condition);
    pn_modified(conn, endpoint, true);
    endpoint = endpoint->endpoint_next;
  }

  pni_transport_unbind_channels(transport->local_channels);
  pni_transport_unbind_channels(transport->remote_channels);

  pn_connection_unbound(conn);
  pn_decref(conn);
  return 0;
}

pn_error_t *pn_transport_error(pn_transport_t *transport)
{
<<<<<<< HEAD
  return NULL;
}

pn_condition_t *pn_transport_condition(pn_transport_t *transport)
{
  assert(transport);
  return &transport->condition;
}

=======
  assert(transport);
  if (pn_condition_is_set(&transport->condition)) {
    pn_error_format(transport->error, PN_ERR, "%s: %s",
                    pn_condition_get_name(&transport->condition),
                    pn_condition_get_description(&transport->condition));
  } else {
    pn_error_clear(transport->error);
  }
  return transport->error;
}

pn_condition_t *pn_transport_condition(pn_transport_t *transport)
{
  assert(transport);
  return &transport->condition;
}

>>>>>>> 1781b4e9
static void pni_map_remote_handle(pn_link_t *link, uint32_t handle)
{
  link->state.remote_handle = handle;
  pn_hash_put(link->session->state.remote_handles, handle, link);
}

static void pni_unmap_remote_handle(pn_link_t *link)
{
  uintptr_t handle = link->state.remote_handle;
  link->state.remote_handle = -2;
  // may delete link:
  pn_hash_del(link->session->state.remote_handles, handle);
}

pn_link_t *pn_handle_state(pn_session_t *ssn, uint32_t handle)
{
  return (pn_link_t *) pn_hash_get(ssn->state.remote_handles, handle);
}

bool pni_disposition_batchable(pn_disposition_t *disposition)
{
  switch (disposition->type) {
  case PN_ACCEPTED:
    return true;
  case PN_RELEASED:
    return true;
  default:
    return false;
  }
}

void pni_disposition_encode(pn_disposition_t *disposition, pn_data_t *data)
{
  pn_condition_t *cond = &disposition->condition;
  switch (disposition->type) {
  case PN_RECEIVED:
    pn_data_put_list(data);
    pn_data_enter(data);
    pn_data_put_uint(data, disposition->section_number);
    pn_data_put_ulong(data, disposition->section_offset);
    pn_data_exit(data);
    break;
  case PN_ACCEPTED:
  case PN_RELEASED:
    return;
  case PN_REJECTED:
    pn_data_fill(data, "[?DL[sSC]]", pn_condition_is_set(cond), ERROR,
                 pn_condition_get_name(cond),
                 pn_condition_get_description(cond),
                 pn_condition_info(cond));
    break;
  case PN_MODIFIED:
    pn_data_fill(data, "[ooC]",
                 disposition->failed,
                 disposition->undeliverable,
                 disposition->annotations);
    break;
  default:
    pn_data_copy(data, disposition->data);
    break;
  }
}

int pn_post_close(pn_transport_t *transport, const char *condition, const char *description)
{
  pn_condition_t *cond = NULL;
  if (transport->connection) {
    cond = pn_connection_condition(transport->connection);
  }
  pn_data_t *info = NULL;
  if (!condition && pn_condition_is_set(cond)) {
    condition = pn_condition_get_name(cond);
    description = pn_condition_get_description(cond);
    info = pn_condition_info(cond);
  }

  return pn_post_frame(transport->disp, 0, "DL[?DL[sSC]]", CLOSE,
                       (bool) condition, ERROR, condition, description, info);
}

static pn_collector_t *pni_transport_collector(pn_transport_t *transport)
{
  if (transport->connection && transport->connection->collector) {
    return transport->connection->collector;
  } else {
    return NULL;
  }
}

<<<<<<< HEAD
=======
static void pni_maybe_post_closed(pn_transport_t *transport)
{
  pn_collector_t *collector = pni_transport_collector(transport);
  if (transport->head_closed && transport->tail_closed) {
    pn_collector_put(collector, PN_OBJECT, transport, PN_TRANSPORT_CLOSED);
  }
}

static void pni_close_tail(pn_transport_t *transport)
{
  if (!transport->tail_closed) {
    transport->tail_closed = true;
    pn_collector_t *collector = pni_transport_collector(transport);
    pn_collector_put(collector, PN_OBJECT, transport, PN_TRANSPORT_TAIL_CLOSED);
    pni_maybe_post_closed(transport);
  }
}

>>>>>>> 1781b4e9
int pn_do_error(pn_transport_t *transport, const char *condition, const char *fmt, ...)
{
  va_list ap;
  va_start(ap, fmt);
  char buf[1024];
  // XXX: result
  vsnprintf(buf, 1024, fmt, ap);
  va_end(ap);
  if (!transport->close_sent) {
    if (!transport->open_sent) {
      pn_post_frame(transport->disp, 0, "DL[S]", OPEN, "");
    }

    pn_post_close(transport, condition, buf);
    transport->close_sent = true;
  }
  transport->disp->halt = true;
  pn_condition_set_name(&transport->condition, condition);
  pn_condition_set_description(&transport->condition, buf);
  pn_collector_t *collector = pni_transport_collector(transport);
  pn_collector_put(collector, PN_OBJECT, transport, PN_TRANSPORT_ERROR);
  pn_transport_logf(transport, "ERROR %s %s", condition, buf);
<<<<<<< HEAD
=======
  transport->done_processing = true;
  pni_close_tail(transport);
>>>>>>> 1781b4e9
  return PN_ERR;
}

static char *pn_bytes_strdup(pn_bytes_t str)
{
  return pn_strndup(str.start, str.size);
}

int pn_do_open(pn_dispatcher_t *disp)
{
  pn_transport_t *transport = disp->transport;
  pn_connection_t *conn = transport->connection;
  bool container_q, hostname_q;
  pn_bytes_t remote_container, remote_hostname;
  pn_data_clear(transport->remote_offered_capabilities);
  pn_data_clear(transport->remote_desired_capabilities);
  pn_data_clear(transport->remote_properties);
  int err = pn_scan_args(disp, "D.[?S?SIHI..CCC]", &container_q,
                         &remote_container, &hostname_q, &remote_hostname,
                         &transport->remote_max_frame,
                         &transport->remote_channel_max,
                         &transport->remote_idle_timeout,
                         transport->remote_offered_capabilities,
                         transport->remote_desired_capabilities,
                         transport->remote_properties);
  if (err) return err;
  if (transport->remote_max_frame > 0) {
    if (transport->remote_max_frame < AMQP_MIN_MAX_FRAME_SIZE) {
      pn_transport_logf(transport, "Peer advertised bad max-frame (%u), forcing to %u",
                        transport->remote_max_frame, AMQP_MIN_MAX_FRAME_SIZE);
      transport->remote_max_frame = AMQP_MIN_MAX_FRAME_SIZE;
    }
    disp->remote_max_frame = transport->remote_max_frame;
    pn_buffer_clear( disp->frame );
  }
  if (container_q) {
    transport->remote_container = pn_bytes_strdup(remote_container);
  } else {
    transport->remote_container = NULL;
  }
  if (hostname_q) {
    transport->remote_hostname = pn_bytes_strdup(remote_hostname);
  } else {
    transport->remote_hostname = NULL;
  }

  if (conn) {
    PN_SET_REMOTE(conn->endpoint.state, PN_REMOTE_ACTIVE);
    pn_collector_put(conn->collector, PN_OBJECT, conn, PN_CONNECTION_REMOTE_OPEN);
  } else {
    transport->disp->halt = true;
  }
  transport->open_rcvd = true;
  return 0;
}

int pn_do_begin(pn_dispatcher_t *disp)
{
  pn_transport_t *transport = disp->transport;
  bool reply;
  uint16_t remote_channel;
  pn_sequence_t next;
  int err = pn_scan_args(disp, "D.[?HI]", &reply, &remote_channel, &next);
  if (err) return err;

  pn_session_t *ssn;
  if (reply) {
    // XXX: what if session is NULL?
    ssn = (pn_session_t *) pn_hash_get(transport->local_channels, remote_channel);
  } else {
    ssn = pn_session(transport->connection);
  }
  ssn->state.incoming_transfer_count = next;
  pni_map_remote_channel(ssn, disp->channel);
  PN_SET_REMOTE(ssn->endpoint.state, PN_REMOTE_ACTIVE);
  pn_collector_put(transport->connection->collector, PN_OBJECT, ssn, PN_SESSION_REMOTE_OPEN);
  return 0;
}

pn_link_t *pn_find_link(pn_session_t *ssn, pn_bytes_t name, bool is_sender)
{
  pn_endpoint_type_t type = is_sender ? SENDER : RECEIVER;

  for (size_t i = 0; i < pn_list_size(ssn->links); i++)
  {
    pn_link_t *link = (pn_link_t *) pn_list_get(ssn->links, i);
    if (link->endpoint.type == type &&
        !strncmp(name.start, pn_string_get(link->name), name.size))
    {
      return link;
    }
  }
  return NULL;
}

static pn_expiry_policy_t symbol2policy(pn_bytes_t symbol)
{
  if (!symbol.start)
    return PN_EXPIRE_WITH_SESSION;

  if (!strncmp(symbol.start, "link-detach", symbol.size))
    return PN_EXPIRE_WITH_LINK;
  if (!strncmp(symbol.start, "session-end", symbol.size))
    return PN_EXPIRE_WITH_SESSION;
  if (!strncmp(symbol.start, "connection-close", symbol.size))
    return PN_EXPIRE_WITH_CONNECTION;
  if (!strncmp(symbol.start, "never", symbol.size))
    return PN_EXPIRE_NEVER;

  return PN_EXPIRE_WITH_SESSION;
}

static pn_distribution_mode_t symbol2dist_mode(const pn_bytes_t symbol)
{
  if (!symbol.start)
    return PN_DIST_MODE_UNSPECIFIED;

  if (!strncmp(symbol.start, "move", symbol.size))
    return PN_DIST_MODE_MOVE;
  if (!strncmp(symbol.start, "copy", symbol.size))
    return PN_DIST_MODE_COPY;

  return PN_DIST_MODE_UNSPECIFIED;
}

static const char *dist_mode2symbol(const pn_distribution_mode_t mode)
{
  switch (mode)
  {
  case PN_DIST_MODE_COPY:
    return "copy";
  case PN_DIST_MODE_MOVE:
    return "move";
  default:
    return NULL;
  }
}

int pn_terminus_set_address_bytes(pn_terminus_t *terminus, pn_bytes_t address)
{
  assert(terminus);
  return pn_string_setn(terminus->address, address.start, address.size);
}

int pn_do_attach(pn_dispatcher_t *disp)
{
  pn_transport_t *transport = disp->transport;
  pn_bytes_t name;
  uint32_t handle;
  bool is_sender;
  pn_bytes_t source, target;
  pn_durability_t src_dr, tgt_dr;
  pn_bytes_t src_exp, tgt_exp;
  pn_seconds_t src_timeout, tgt_timeout;
  bool src_dynamic, tgt_dynamic;
  pn_sequence_t idc;
  pn_bytes_t dist_mode;
  bool snd_settle, rcv_settle;
  uint8_t snd_settle_mode, rcv_settle_mode;
  int err = pn_scan_args(disp, "D.[SIo?B?BD.[SIsIo.s]D.[SIsIo]..I]", &name, &handle,
                         &is_sender,
                         &snd_settle, &snd_settle_mode,
                         &rcv_settle, &rcv_settle_mode,
                         &source, &src_dr, &src_exp, &src_timeout, &src_dynamic, &dist_mode,
                         &target, &tgt_dr, &tgt_exp, &tgt_timeout, &tgt_dynamic,
                         &idc);
  if (err) return err;
  char strbuf[128];      // avoid malloc for most link names
  char *strheap = (name.size >= sizeof(strbuf)) ? (char *) malloc(name.size + 1) : NULL;
  char *strname = strheap ? strheap : strbuf;
  strncpy(strname, name.start, name.size);
  strname[name.size] = '\0';

  pn_session_t *ssn = pn_channel_state(transport, disp->channel);
  if (!ssn) {
      pn_do_error(transport, "amqp:connection:no-session", "attach without a session");
      return PN_EOS;
  }
  pn_link_t *link = pn_find_link(ssn, name, is_sender);
  if (!link) {
    if (is_sender) {
      link = (pn_link_t *) pn_sender(ssn, strname);
    } else {
      link = (pn_link_t *) pn_receiver(ssn, strname);
    }
  }

  if (strheap) {
    free(strheap);
  }

  pni_map_remote_handle(link, handle);
  PN_SET_REMOTE(link->endpoint.state, PN_REMOTE_ACTIVE);
  pn_terminus_t *rsrc = &link->remote_source;
  if (source.start || src_dynamic) {
    pn_terminus_set_type(rsrc, PN_SOURCE);
    pn_terminus_set_address_bytes(rsrc, source);
    pn_terminus_set_durability(rsrc, src_dr);
    pn_terminus_set_expiry_policy(rsrc, symbol2policy(src_exp));
    pn_terminus_set_timeout(rsrc, src_timeout);
    pn_terminus_set_dynamic(rsrc, src_dynamic);
    pn_terminus_set_distribution_mode(rsrc, symbol2dist_mode(dist_mode));
  } else {
    pn_terminus_set_type(rsrc, PN_UNSPECIFIED);
  }
  pn_terminus_t *rtgt = &link->remote_target;
  if (target.start || tgt_dynamic) {
    pn_terminus_set_type(rtgt, PN_TARGET);
    pn_terminus_set_address_bytes(rtgt, target);
    pn_terminus_set_durability(rtgt, tgt_dr);
    pn_terminus_set_expiry_policy(rtgt, symbol2policy(tgt_exp));
    pn_terminus_set_timeout(rtgt, tgt_timeout);
    pn_terminus_set_dynamic(rtgt, tgt_dynamic);
  } else {
    uint64_t code = 0;
    pn_data_clear(link->remote_target.capabilities);
    err = pn_scan_args(disp, "D.[.....D..DL[C]...]", &code,
                       link->remote_target.capabilities);
    if (code == COORDINATOR) {
      pn_terminus_set_type(rtgt, PN_COORDINATOR);
    } else {
      pn_terminus_set_type(rtgt, PN_UNSPECIFIED);
    }
  }

  if (snd_settle)
    link->remote_snd_settle_mode = snd_settle_mode;
  if (rcv_settle)
    link->remote_rcv_settle_mode = rcv_settle_mode;

  pn_data_clear(link->remote_source.properties);
  pn_data_clear(link->remote_source.filter);
  pn_data_clear(link->remote_source.outcomes);
  pn_data_clear(link->remote_source.capabilities);
  pn_data_clear(link->remote_target.properties);
  pn_data_clear(link->remote_target.capabilities);

  err = pn_scan_args(disp, "D.[.....D.[.....C.C.CC]D.[.....CC]",
                     link->remote_source.properties,
                     link->remote_source.filter,
                     link->remote_source.outcomes,
                     link->remote_source.capabilities,
                     link->remote_target.properties,
                     link->remote_target.capabilities);
  if (err) return err;

  pn_data_rewind(link->remote_source.properties);
  pn_data_rewind(link->remote_source.filter);
  pn_data_rewind(link->remote_source.outcomes);
  pn_data_rewind(link->remote_source.capabilities);
  pn_data_rewind(link->remote_target.properties);
  pn_data_rewind(link->remote_target.capabilities);

  if (!is_sender) {
    link->state.delivery_count = idc;
  }

  pn_collector_put(transport->connection->collector, PN_OBJECT, link, PN_LINK_REMOTE_OPEN);
  return 0;
}

int pn_post_flow(pn_transport_t *transport, pn_session_t *ssn, pn_link_t *link);

// free the delivery
static void pn_full_settle(pn_delivery_map_t *db, pn_delivery_t *delivery)
{
  assert(!delivery->work);
  pn_clear_tpwork(delivery);
  pn_real_settle(delivery);
}

int pn_do_transfer(pn_dispatcher_t *disp)
{
  // XXX: multi transfer
  pn_transport_t *transport = disp->transport;
  uint32_t handle;
  pn_bytes_t tag;
  bool id_present;
  pn_sequence_t id;
  bool settled;
  bool more;
  int err = pn_scan_args(disp, "D.[I?Iz.oo]", &handle, &id_present, &id, &tag,
                         &settled, &more);
  if (err) return err;
  pn_session_t *ssn = pn_channel_state(transport, disp->channel);

  if (!ssn->state.incoming_window) {
    return pn_do_error(transport, "amqp:session:window-violation", "incoming session window exceeded");
  }

  pn_link_t *link = pn_handle_state(ssn, handle);
  pn_delivery_t *delivery;
  if (link->unsettled_tail && !link->unsettled_tail->done) {
    delivery = link->unsettled_tail;
  } else {
    pn_delivery_map_t *incoming = &ssn->state.incoming;

    if (!ssn->state.incoming_init) {
      incoming->next = id;
      ssn->state.incoming_init = true;
      ssn->incoming_deliveries++;
    }

    delivery = pn_delivery(link, pn_dtag(tag.start, tag.size));
    pn_delivery_state_t *state = pn_delivery_map_push(incoming, delivery);
    if (id_present && id != state->id) {
      return pn_do_error(transport, "amqp:session:invalid-field",
                         "sequencing error, expected delivery-id %u, got %u",
                         state->id, id);
    }

    link->state.delivery_count++;
    link->state.link_credit--;
    link->queued++;

    // XXX: need to fill in remote state: delivery->remote.state = ...;
    delivery->remote.settled = settled;
    if (settled) {
      delivery->updated = true;
      pn_work_update(transport->connection, delivery);
    }
  }

  pn_buffer_append(delivery->bytes, disp->payload, disp->size);
  ssn->incoming_bytes += disp->size;
  delivery->done = !more;

  ssn->state.incoming_transfer_count++;
  ssn->state.incoming_window--;

  // XXX: need better policy for when to refresh window
  if (!ssn->state.incoming_window && (int32_t) link->state.local_handle >= 0) {
    pn_post_flow(transport, ssn, link);
  }

  pn_collector_put(transport->connection->collector, PN_OBJECT, delivery, PN_DELIVERY);
  return 0;
}

int pn_do_flow(pn_dispatcher_t *disp)
{
  pn_transport_t *transport = disp->transport;
  pn_sequence_t onext, inext, delivery_count;
  uint32_t iwin, owin, link_credit;
  uint32_t handle;
  bool inext_init, handle_init, dcount_init, drain;
  int err = pn_scan_args(disp, "D.[?IIII?I?II.o]", &inext_init, &inext, &iwin,
                         &onext, &owin, &handle_init, &handle, &dcount_init,
                         &delivery_count, &link_credit, &drain);
  if (err) return err;

  pn_session_t *ssn = pn_channel_state(transport, disp->channel);

  if (inext_init) {
    ssn->state.remote_incoming_window = inext + iwin - ssn->state.outgoing_transfer_count;
  } else {
    ssn->state.remote_incoming_window = iwin;
  }

  if (handle_init) {
    pn_link_t *link = pn_handle_state(ssn, handle);
    if (link->endpoint.type == SENDER) {
      pn_sequence_t receiver_count;
      if (dcount_init) {
        receiver_count = delivery_count;
      } else {
        // our initial delivery count
        receiver_count = 0;
      }
      pn_sequence_t old = link->state.link_credit;
      link->state.link_credit = receiver_count + link_credit - link->state.delivery_count;
      link->credit += link->state.link_credit - old;
      link->drain = drain;
      pn_delivery_t *delivery = pn_link_current(link);
      if (delivery) pn_work_update(transport->connection, delivery);
    } else {
      pn_sequence_t delta = delivery_count - link->state.delivery_count;
      if (delta > 0) {
        link->state.delivery_count += delta;
        link->state.link_credit -= delta;
        link->credit -= delta;
        link->drained += delta;
      }
    }

    pn_collector_put(transport->connection->collector, PN_OBJECT, link, PN_LINK_FLOW);
  }

  return 0;
}

#define SCAN_ERROR_DEFAULT ("D.[D.[sSC]")
#define SCAN_ERROR_DETACH ("D.[..D.[sSC]")
#define SCAN_ERROR_DISP ("[D.[sSC]")

static int pn_scan_error(pn_data_t *data, pn_condition_t *condition, const char *fmt)
{
  pn_bytes_t cond;
  pn_bytes_t desc;
  pn_condition_clear(condition);
  int err = pn_data_scan(data, fmt, &cond, &desc, condition->info);
  if (err) return err;
  pn_string_setn(condition->name, cond.start, cond.size);
  pn_string_setn(condition->description, desc.start, desc.size);
  pn_data_rewind(condition->info);
  return 0;
}

int pn_do_disposition(pn_dispatcher_t *disp)
{
  pn_transport_t *transport = disp->transport;
  bool role;
  pn_sequence_t first, last;
  uint64_t type = 0;
  bool last_init, settled, type_init;
  pn_data_clear(transport->disp_data);
  int err = pn_scan_args(disp, "D.[oI?IoD?LC]", &role, &first, &last_init,
                         &last, &settled, &type_init, &type,
                         transport->disp_data);
  if (err) return err;
  if (!last_init) last = first;

  pn_session_t *ssn = pn_channel_state(transport, disp->channel);
  pn_delivery_map_t *deliveries;
  if (role) {
    deliveries = &ssn->state.outgoing;
  } else {
    deliveries = &ssn->state.incoming;
  }

  pn_data_rewind(transport->disp_data);
  bool remote_data = (pn_data_next(transport->disp_data) &&
                      pn_data_get_list(transport->disp_data) > 0);

  for (pn_sequence_t id = first; id <= last; id++) {
    pn_delivery_t *delivery = pn_delivery_map_get(deliveries, id);
    pn_disposition_t *remote = &delivery->remote;
    if (delivery) {
      if (type_init) remote->type = type;
      if (remote_data) {
        switch (type) {
        case PN_RECEIVED:
          pn_data_rewind(transport->disp_data);
          pn_data_next(transport->disp_data);
          pn_data_enter(transport->disp_data);
          if (pn_data_next(transport->disp_data))
            remote->section_number = pn_data_get_uint(transport->disp_data);
          if (pn_data_next(transport->disp_data))
            remote->section_offset = pn_data_get_ulong(transport->disp_data);
          break;
        case PN_ACCEPTED:
          break;
        case PN_REJECTED:
          err = pn_scan_error(transport->disp_data, &remote->condition, SCAN_ERROR_DISP);
          if (err) return err;
          break;
        case PN_RELEASED:
          break;
        case PN_MODIFIED:
          pn_data_rewind(transport->disp_data);
          pn_data_next(transport->disp_data);
          pn_data_enter(transport->disp_data);
          if (pn_data_next(transport->disp_data))
            remote->failed = pn_data_get_bool(transport->disp_data);
          if (pn_data_next(transport->disp_data))
            remote->undeliverable = pn_data_get_bool(transport->disp_data);
          pn_data_narrow(transport->disp_data);
          pn_data_clear(remote->data);
          pn_data_appendn(remote->annotations, transport->disp_data, 1);
          pn_data_widen(transport->disp_data);
          break;
        default:
          pn_data_copy(remote->data, transport->disp_data);
          break;
        }
      }
      remote->settled = settled;
      delivery->updated = true;
      pn_work_update(transport->connection, delivery);

      pn_collector_put(transport->connection->collector, PN_OBJECT, delivery, PN_DELIVERY);
    }
  }

  return 0;
}

int pn_do_detach(pn_dispatcher_t *disp)
{
  pn_transport_t *transport = disp->transport;
  uint32_t handle;
  bool closed;
  int err = pn_scan_args(disp, "D.[Io]", &handle, &closed);
  if (err) return err;

  pn_session_t *ssn = pn_channel_state(transport, disp->channel);
  if (!ssn) {
    return pn_do_error(transport, "amqp:invalid-field", "no such channel: %u", disp->channel);
  }
  pn_link_t *link = pn_handle_state(ssn, handle);
  if (!link) {
    return pn_do_error(transport, "amqp:invalid-field", "no such handle: %u", handle);
  }

  err = pn_scan_error(disp->args, &link->endpoint.remote_condition, SCAN_ERROR_DETACH);
  if (err) return err;

  if (closed)
  {
    PN_SET_REMOTE(link->endpoint.state, PN_REMOTE_CLOSED);
    pn_collector_put(transport->connection->collector, PN_OBJECT, link, PN_LINK_REMOTE_CLOSE);
  } else {
    pn_collector_put(transport->connection->collector, PN_OBJECT, link, PN_LINK_REMOTE_DETACH);
  }

  pni_unmap_remote_handle(link);
  return 0;
}

int pn_do_end(pn_dispatcher_t *disp)
{
  pn_transport_t *transport = disp->transport;
  pn_session_t *ssn = pn_channel_state(transport, disp->channel);
  int err = pn_scan_error(disp->args, &ssn->endpoint.remote_condition, SCAN_ERROR_DEFAULT);
  if (err) return err;
  PN_SET_REMOTE(ssn->endpoint.state, PN_REMOTE_CLOSED);
  pn_collector_put(transport->connection->collector, PN_OBJECT, ssn, PN_SESSION_REMOTE_CLOSE);
  pni_unmap_remote_channel(ssn);
  return 0;
}

int pn_do_close(pn_dispatcher_t *disp)
{
  pn_transport_t *transport = disp->transport;
  pn_connection_t *conn = transport->connection;
  int err = pn_scan_error(disp->args, &transport->remote_condition, SCAN_ERROR_DEFAULT);
  if (err) return err;
  transport->close_rcvd = true;
  PN_SET_REMOTE(conn->endpoint.state, PN_REMOTE_CLOSED);
  pn_collector_put(transport->connection->collector, PN_OBJECT, conn, PN_CONNECTION_REMOTE_CLOSE);
  return 0;
}

// deprecated
ssize_t pn_transport_input(pn_transport_t *transport, const char *bytes, size_t available)
{
  if (!transport) return PN_ARG_ERR;
  if (available == 0) {
    return pn_transport_close_tail(transport);
  }
  const size_t original = available;
  ssize_t capacity = pn_transport_capacity(transport);
  if (capacity < 0) return capacity;
  while (available && capacity) {
    char *dest = pn_transport_tail(transport);
    assert(dest);
    size_t count = pn_min( (size_t)capacity, available );
    memmove( dest, bytes, count );
    available -= count;
    bytes += count;
    int rc = pn_transport_process( transport, count );
    if (rc < 0) return rc;
    capacity = pn_transport_capacity(transport);
    if (capacity < 0) return capacity;
  }

  return original - available;
}

static void pni_maybe_post_closed(pn_transport_t *transport)
{
  pn_collector_t *collector = pni_transport_collector(transport);
  if (transport->posted_head_closed && transport->posted_tail_closed) {
    pn_collector_put(collector, PN_OBJECT, transport, PN_TRANSPORT_CLOSED);
  }
}

// process pending input until none remaining or EOS
static ssize_t transport_consume(pn_transport_t *transport)
{
  size_t consumed = 0;

  while (transport->input_pending || transport->tail_closed) {
    ssize_t n;
    n = transport->io_layers[0]->
      process_input( transport, 0,
                     transport->input_buf + consumed,
                     transport->input_pending );
    if (n > 0) {
      consumed += n;
      transport->input_pending -= n;
    } else if (n == 0) {
      break;
    } else {
      assert(n == PN_EOS);
      if (transport->disp->trace & (PN_TRACE_RAW | PN_TRACE_FRM))
        pn_transport_log(transport, "  <- EOS");
      transport->input_pending = 0;  // XXX ???
      if (!transport->posted_tail_closed) {
        pn_collector_t *collector = pni_transport_collector(transport);
        pn_collector_put(collector, PN_OBJECT, transport, PN_TRANSPORT_TAIL_CLOSED);
        transport->posted_tail_closed = true;
        pni_maybe_post_closed(transport);
      }
      return n;
    }
  }

  if (transport->input_pending && consumed) {
    memmove( transport->input_buf,  &transport->input_buf[consumed], transport->input_pending );
  }

  return consumed;
}

static ssize_t pn_input_read_amqp_header(pn_transport_t* transport, unsigned int layer, const char* bytes, size_t available)
{
<<<<<<< HEAD
  const char *point = header + transport->header_count;
  int delta = pn_min(available, size - transport->header_count);
  if (!available || memcmp(bytes, point, delta)) {
    char quoted[1024];
    pn_quote_data(quoted, 1024, bytes, available);
    pn_do_error(transport, "amqp:connection:framing-error",
                "%s header mismatch: '%s'%s", protocol, quoted,
                available ? "" : " (connection aborted)");
    return PN_EOS;
  } else {
    transport->header_count += delta;
    if (transport->header_count == size) {
      transport->header_count = 0;
      transport->io_layers[PN_IO_AMQP].process_input = next;

      if (transport->disp->trace & PN_TRACE_FRM)
        pn_transport_logf(transport, "  <- %s", protocol);
=======
  bool eos = pn_transport_capacity(transport)==PN_EOS;
  pni_protocol_type_t protocol = pni_sniff_header(bytes, available);
  switch (protocol) {
  case PNI_PROTOCOL_AMQP1:
    if (transport->io_layers[layer] == &amqp_read_header_layer) {
      transport->io_layers[layer] = &amqp_layer;
    } else {
      transport->io_layers[layer] = &amqp_write_header_layer;
>>>>>>> 1781b4e9
    }
    if (transport->disp->trace & PN_TRACE_FRM)
      pn_transport_logf(transport, "  <- %s", "AMQP");
    return 8;
  case PNI_PROTOCOL_INSUFFICIENT:
    if (!eos) return 0;
    /* Fallthru */
  default:
    break;
  }
  char quoted[1024];
  pn_quote_data(quoted, 1024, bytes, available);
  pn_do_error(transport, "amqp:connection:framing-error",
              "%s header mismatch: %s ['%s']%s", "AMQP", pni_protocol_name(protocol), quoted,
              !eos ? "" : " (connection aborted)");
  return PN_EOS;
}

static ssize_t pn_input_read_amqp(pn_transport_t* transport, unsigned int layer, const char* bytes, size_t available)
{
  if (transport->close_rcvd) {
    if (available > 0) {
      pn_do_error(transport, "amqp:connection:framing-error", "data after close");
      return PN_EOS;
    }
  }

  if (!available) {
    pn_do_error(transport, "amqp:connection:framing-error", "connection aborted");
    return PN_EOS;
  }


  ssize_t n = pn_dispatcher_input(transport->disp, bytes, available);
  if (n < 0) {
    //return pn_error_set(transport->error, n, "dispatch error");
    return PN_EOS;
  } else if (transport->close_rcvd) {
    return PN_EOS;
  } else {
    return n;
  }
}

/* process AMQP related timer events */
static pn_timestamp_t pn_tick_amqp(pn_transport_t* transport, unsigned int layer, pn_timestamp_t now)
{
  pn_timestamp_t timeout = 0;

  if (transport->local_idle_timeout) {
    if (transport->dead_remote_deadline == 0 ||
        transport->last_bytes_input != transport->bytes_input) {
      transport->dead_remote_deadline = now + transport->local_idle_timeout;
      transport->last_bytes_input = transport->bytes_input;
    } else if (transport->dead_remote_deadline <= now) {
      transport->dead_remote_deadline = now + transport->local_idle_timeout;
      if (!transport->posted_idle_timeout) {
        transport->posted_idle_timeout = true;
        // Note: AMQP-1.0 really should define a generic "timeout" error, but does not.
        pn_do_error(transport, "amqp:resource-limit-exceeded", "local-idle-timeout expired");
      }
    }
    timeout = transport->dead_remote_deadline;
  }

  // Prevent remote idle timeout as describe by AMQP 1.0:
  if (transport->remote_idle_timeout && !transport->close_sent) {
    if (transport->keepalive_deadline == 0 ||
        transport->last_bytes_output != transport->bytes_output) {
      transport->keepalive_deadline = now + (pn_timestamp_t)(transport->remote_idle_timeout/2.0);
      transport->last_bytes_output = transport->bytes_output;
    } else if (transport->keepalive_deadline <= now) {
      transport->keepalive_deadline = now + (pn_timestamp_t)(transport->remote_idle_timeout/2.0);
      if (transport->disp->available == 0) {    // no outbound data pending
        // so send empty frame (and account for it!)
        pn_post_frame(transport->disp, 0, "");
        transport->last_bytes_output += transport->disp->available;
      }
    }
    timeout = pn_timestamp_min( timeout, transport->keepalive_deadline );
  }

  return timeout;
}

int pn_process_conn_setup(pn_transport_t *transport, pn_endpoint_t *endpoint)
{
  if (endpoint->type == CONNECTION)
  {
    if (!(endpoint->state & PN_LOCAL_UNINIT) && !transport->open_sent)
    {
      // as per the recommendation in the spec, advertise half our
      // actual timeout to the remote
      const pn_millis_t idle_timeout = transport->local_idle_timeout
          ? (transport->local_idle_timeout/2)
          : 0;
      pn_connection_t *connection = (pn_connection_t *) endpoint;
      const char *cid = pn_string_get(connection->container);
      int err = pn_post_frame(transport->disp, 0, "DL[SS?I?H?InnCCC]", OPEN,
                              cid ? cid : "",
                              pn_string_get(connection->hostname),
                              // if not zero, advertise our max frame size and idle timeout
                              (bool)transport->local_max_frame, transport->local_max_frame,
                              (bool)transport->channel_max, transport->channel_max,
                              (bool)idle_timeout, idle_timeout,
                              connection->offered_capabilities,
                              connection->desired_capabilities,
                              connection->properties);
      if (err) return err;
      transport->open_sent = true;
    }
  }

  return 0;
}

static uint16_t allocate_alias(pn_hash_t *aliases)
{
  for (uint32_t i = 0; i < 65536; i++) {
    if (!pn_hash_get(aliases, i)) {
      return i;
    }
  }

  assert(false);
  return 0;
}

size_t pn_session_outgoing_window(pn_session_t *ssn)
{
  uint32_t size = ssn->connection->transport->remote_max_frame;
  if (!size) {
    return ssn->outgoing_deliveries;
  } else {
    pn_sequence_t frames = ssn->outgoing_bytes/size;
    if (ssn->outgoing_bytes % size) {
      frames++;
    }
    return pn_max(frames, ssn->outgoing_deliveries);
  }
}

size_t pn_session_incoming_window(pn_session_t *ssn)
{
  uint32_t size = ssn->connection->transport->local_max_frame;
  if (!size) {
    return 2147483647; // biggest legal value
  } else {
    return (ssn->incoming_capacity - ssn->incoming_bytes)/size;
  }
}

static void pni_map_local_channel(pn_session_t *ssn)
{
  pn_transport_t *transport = ssn->connection->transport;
  pn_session_state_t *state = &ssn->state;
  uint16_t channel = allocate_alias(transport->local_channels);
  state->local_channel = channel;
  pn_hash_put(transport->local_channels, channel, ssn);
}

int pn_process_ssn_setup(pn_transport_t *transport, pn_endpoint_t *endpoint)
{
  if (endpoint->type == SESSION && transport->open_sent)
  {
    pn_session_t *ssn = (pn_session_t *) endpoint;
    pn_session_state_t *state = &ssn->state;
    if (!(endpoint->state & PN_LOCAL_UNINIT) && state->local_channel == (uint16_t) -1)
    {
      pni_map_local_channel(ssn);
      state->incoming_window = pn_session_incoming_window(ssn);
      state->outgoing_window = pn_session_outgoing_window(ssn);
      pn_post_frame(transport->disp, state->local_channel, "DL[?HIII]", BEGIN,
                    ((int16_t) state->remote_channel >= 0), state->remote_channel,
                    state->outgoing_transfer_count,
                    state->incoming_window,
                    state->outgoing_window);
    }
  }

  return 0;
}

static const char *expiry_symbol(pn_expiry_policy_t policy)
{
  switch (policy)
  {
  case PN_EXPIRE_WITH_LINK:
    return "link-detach";
  case PN_EXPIRE_WITH_SESSION:
    return NULL;
  case PN_EXPIRE_WITH_CONNECTION:
    return "connection-close";
  case PN_EXPIRE_NEVER:
    return "never";
  }
  return NULL;
}

static void pni_map_local_handle(pn_link_t *link) {
  pn_link_state_t *state = &link->state;
  pn_session_state_t *ssn_state = &link->session->state;
  state->local_handle = allocate_alias(ssn_state->local_handles);
  pn_hash_put(ssn_state->local_handles, state->local_handle, link);
}

int pn_process_link_setup(pn_transport_t *transport, pn_endpoint_t *endpoint)
{
  if (transport->open_sent && (endpoint->type == SENDER ||
                               endpoint->type == RECEIVER))
  {
    pn_link_t *link = (pn_link_t *) endpoint;
    pn_session_state_t *ssn_state = &link->session->state;
    pn_link_state_t *state = &link->state;
    if (((int16_t) ssn_state->local_channel >= 0) &&
        !(endpoint->state & PN_LOCAL_UNINIT) && state->local_handle == (uint32_t) -1)
    {
      pni_map_local_handle(link);
      const pn_distribution_mode_t dist_mode = link->source.distribution_mode;
      if (link->target.type == PN_COORDINATOR) {
        int err = pn_post_frame(transport->disp, ssn_state->local_channel,
                                "DL[SIoBB?DL[SIsIoC?sCnCC]DL[C]nnI]", ATTACH,
                                pn_string_get(link->name),
                                state->local_handle,
                                endpoint->type == RECEIVER,
                                link->snd_settle_mode,
                                link->rcv_settle_mode,
                                (bool) link->source.type, SOURCE,
                                pn_string_get(link->source.address),
                                link->source.durability,
                                expiry_symbol(link->source.expiry_policy),
                                link->source.timeout,
                                link->source.dynamic,
                                link->source.properties,
                                (dist_mode != PN_DIST_MODE_UNSPECIFIED), dist_mode2symbol(dist_mode),
                                link->source.filter,
                                link->source.outcomes,
                                link->source.capabilities,
                                COORDINATOR, link->target.capabilities,
                                0);
        if (err) return err;
      } else {
        int err = pn_post_frame(transport->disp, ssn_state->local_channel,
                                "DL[SIoBB?DL[SIsIoC?sCnCC]?DL[SIsIoCC]nnI]", ATTACH,
                                pn_string_get(link->name),
                                state->local_handle,
                                endpoint->type == RECEIVER,
                                link->snd_settle_mode,
                                link->rcv_settle_mode,
                                (bool) link->source.type, SOURCE,
                                pn_string_get(link->source.address),
                                link->source.durability,
                                expiry_symbol(link->source.expiry_policy),
                                link->source.timeout,
                                link->source.dynamic,
                                link->source.properties,
                                (dist_mode != PN_DIST_MODE_UNSPECIFIED), dist_mode2symbol(dist_mode),
                                link->source.filter,
                                link->source.outcomes,
                                link->source.capabilities,
                                (bool) link->target.type, TARGET,
                                pn_string_get(link->target.address),
                                link->target.durability,
                                expiry_symbol(link->target.expiry_policy),
                                link->target.timeout,
                                link->target.dynamic,
                                link->target.properties,
                                link->target.capabilities,
                                0);
        if (err) return err;
      }
    }
  }

  return 0;
}

int pn_post_flow(pn_transport_t *transport, pn_session_t *ssn, pn_link_t *link)
{
  ssn->state.incoming_window = pn_session_incoming_window(ssn);
  ssn->state.outgoing_window = pn_session_outgoing_window(ssn);
  bool linkq = (bool) link;
  pn_link_state_t *state = &link->state;
  return pn_post_frame(transport->disp, ssn->state.local_channel, "DL[?IIII?I?I?In?o]", FLOW,
                       (int16_t) ssn->state.remote_channel >= 0, ssn->state.incoming_transfer_count,
                       ssn->state.incoming_window,
                       ssn->state.outgoing_transfer_count,
                       ssn->state.outgoing_window,
                       linkq, linkq ? state->local_handle : 0,
                       linkq, linkq ? state->delivery_count : 0,
                       linkq, linkq ? state->link_credit : 0,
                       linkq, linkq ? link->drain : false);
}

int pn_process_flow_receiver(pn_transport_t *transport, pn_endpoint_t *endpoint)
{
  if (endpoint->type == RECEIVER && endpoint->state & PN_LOCAL_ACTIVE)
  {
    pn_link_t *rcv = (pn_link_t *) endpoint;
    pn_session_t *ssn = rcv->session;
    pn_link_state_t *state = &rcv->state;
    if ((int16_t) ssn->state.local_channel >= 0 &&
        (int32_t) state->local_handle >= 0 &&
        ((rcv->drain || state->link_credit != rcv->credit - rcv->queued) || !ssn->state.incoming_window)) {
      state->link_credit = rcv->credit - rcv->queued;
      return pn_post_flow(transport, ssn, rcv);
    }
  }

  return 0;
}

int pn_flush_disp(pn_transport_t *transport, pn_session_t *ssn)
{
  uint64_t code = ssn->state.disp_code;
  bool settled = ssn->state.disp_settled;
  if (ssn->state.disp) {
    int err = pn_post_frame(transport->disp, ssn->state.local_channel, "DL[oIIo?DL[]]", DISPOSITION,
                            ssn->state.disp_type, ssn->state.disp_first, ssn->state.disp_last,
                            settled, (bool)code, code);
    if (err) return err;
    ssn->state.disp_type = 0;
    ssn->state.disp_code = 0;
    ssn->state.disp_settled = 0;
    ssn->state.disp_first = 0;
    ssn->state.disp_last = 0;
    ssn->state.disp = false;
  }
  return 0;
}

int pn_post_disp(pn_transport_t *transport, pn_delivery_t *delivery)
{
  pn_link_t *link = delivery->link;
  pn_session_t *ssn = link->session;
  pn_session_state_t *ssn_state = &ssn->state;
  pn_modified(transport->connection, &link->session->endpoint, false);
  pn_delivery_state_t *state = &delivery->state;
  assert(state->init);
  bool role = (link->endpoint.type == RECEIVER);
  uint64_t code = delivery->local.type;

  if (!code && !delivery->local.settled) {
    return 0;
  }

  if (!pni_disposition_batchable(&delivery->local)) {
    pn_data_clear(transport->disp_data);
    pni_disposition_encode(&delivery->local, transport->disp_data);
    return pn_post_frame(transport->disp, ssn->state.local_channel,
                         "DL[oIIo?DLC]", DISPOSITION,
                         role, state->id, state->id, delivery->local.settled,
                         (bool)code, code, transport->disp_data);
  }

  if (ssn_state->disp && code == ssn_state->disp_code &&
      delivery->local.settled == ssn_state->disp_settled &&
      ssn_state->disp_type == role) {
    if (state->id == ssn_state->disp_first - 1) {
      ssn_state->disp_first = state->id;
      return 0;
    } else if (state->id == ssn_state->disp_last + 1) {
      ssn_state->disp_last = state->id;
      return 0;
    }
  }

  if (ssn_state->disp) {
    int err = pn_flush_disp(transport, ssn);
    if (err) return err;
  }

  ssn_state->disp_type = role;
  ssn_state->disp_code = code;
  ssn_state->disp_settled = delivery->local.settled;
  ssn_state->disp_first = state->id;
  ssn_state->disp_last = state->id;
  ssn_state->disp = true;

  return 0;
}

int pn_process_tpwork_sender(pn_transport_t *transport, pn_delivery_t *delivery, bool *settle)
{
  *settle = false;
  pn_link_t *link = delivery->link;
  pn_session_state_t *ssn_state = &link->session->state;
  pn_link_state_t *link_state = &link->state;
  bool xfr_posted = false;
  if ((int16_t) ssn_state->local_channel >= 0 && (int32_t) link_state->local_handle >= 0) {
    pn_delivery_state_t *state = &delivery->state;
    if (!state->sent && (delivery->done || pn_buffer_size(delivery->bytes) > 0) &&
        ssn_state->remote_incoming_window > 0 && link_state->link_credit > 0) {
      if (!state->init) {
        state = pn_delivery_map_push(&ssn_state->outgoing, delivery);
      }

      pn_bytes_t bytes = pn_buffer_bytes(delivery->bytes);
      pn_set_payload(transport->disp, bytes.start, bytes.size);
      pn_bytes_t tag = pn_buffer_bytes(delivery->tag);
      int count = pn_post_transfer_frame(transport->disp,
                                         ssn_state->local_channel,
                                         link_state->local_handle,
                                         state->id, &tag,
                                         0, // message-format
                                         delivery->local.settled,
                                         !delivery->done,
                                         ssn_state->remote_incoming_window);
      if (count < 0) return count;
      xfr_posted = true;
      ssn_state->outgoing_transfer_count += count;
      ssn_state->remote_incoming_window -= count;

      int sent = bytes.size - transport->disp->output_size;
      pn_buffer_trim(delivery->bytes, sent, 0);
      link->session->outgoing_bytes -= sent;
      if (!pn_buffer_size(delivery->bytes) && delivery->done) {
        state->sent = true;
        link_state->delivery_count++;
        link_state->link_credit--;
        link->queued--;
        link->session->outgoing_deliveries--;
      }

      pn_collector_put(transport->connection->collector, PN_OBJECT, link, PN_LINK_FLOW);
    }
  }

  pn_delivery_state_t *state = delivery->state.init ? &delivery->state : NULL;
  if ((int16_t) ssn_state->local_channel >= 0 && !delivery->remote.settled
      && state && state->sent && !xfr_posted) {
    int err = pn_post_disp(transport, delivery);
    if (err) return err;
  }

  *settle = delivery->local.settled && state && state->sent;
  return 0;
}

int pn_process_tpwork_receiver(pn_transport_t *transport, pn_delivery_t *delivery, bool *settle)
{
  *settle = false;
  pn_link_t *link = delivery->link;
  // XXX: need to prevent duplicate disposition sending
  pn_session_t *ssn = link->session;
  if ((int16_t) ssn->state.local_channel >= 0 && !delivery->remote.settled && delivery->state.init) {
    int err = pn_post_disp(transport, delivery);
    if (err) return err;
  }

  // XXX: need to centralize this policy and improve it
  if (!ssn->state.incoming_window) {
    int err = pn_post_flow(transport, ssn, link);
    if (err) return err;
  }

  *settle = delivery->local.settled;
  return 0;
}

int pn_process_tpwork(pn_transport_t *transport, pn_endpoint_t *endpoint)
{
  if (endpoint->type == CONNECTION && !transport->close_sent)
  {
    pn_connection_t *conn = (pn_connection_t *) endpoint;
    pn_delivery_t *delivery = conn->tpwork_head;
    while (delivery)
    {
      pn_delivery_t *tp_next = delivery->tpwork_next;
      bool settle = false;

      pn_link_t *link = delivery->link;
      pn_delivery_map_t *dm = NULL;
      if (pn_link_is_sender(link)) {
        dm = &link->session->state.outgoing;
        int err = pn_process_tpwork_sender(transport, delivery, &settle);
        if (err) return err;
      } else {
        dm = &link->session->state.incoming;
        int err = pn_process_tpwork_receiver(transport, delivery, &settle);
        if (err) return err;
      }

      if (settle) {
        pn_full_settle(dm, delivery);
      } else if (!pn_delivery_buffered(delivery)) {
        pn_clear_tpwork(delivery);
      }

      delivery = tp_next;
    }
  }

  return 0;
}

int pn_process_flush_disp(pn_transport_t *transport, pn_endpoint_t *endpoint)
{
  if (endpoint->type == SESSION) {
    pn_session_t *session = (pn_session_t *) endpoint;
    pn_session_state_t *state = &session->state;
    if ((int16_t) state->local_channel >= 0 && !transport->close_sent)
    {
      int err = pn_flush_disp(transport, session);
      if (err) return err;
    }
  }

  return 0;
}

int pn_process_flow_sender(pn_transport_t *transport, pn_endpoint_t *endpoint)
{
  if (endpoint->type == SENDER && endpoint->state & PN_LOCAL_ACTIVE)
  {
    pn_link_t *snd = (pn_link_t *) endpoint;
    pn_session_t *ssn = snd->session;
    pn_link_state_t *state = &snd->state;
    if ((int16_t) ssn->state.local_channel >= 0 &&
        (int32_t) state->local_handle >= 0 &&
        snd->drain && snd->drained) {
      pn_delivery_t *tail = snd->unsettled_tail;
      if (!tail || !pn_delivery_buffered(tail)) {
        state->delivery_count += state->link_credit;
        state->link_credit = 0;
        snd->drained = 0;
        return pn_post_flow(transport, ssn, snd);
      }
    }
  }

  return 0;
}

static void pni_unmap_local_handle(pn_link_t *link) {
  pn_link_state_t *state = &link->state;
  uintptr_t handle = state->local_handle;
  state->local_handle = -2;
  // may delete link
  pn_hash_del(link->session->state.local_handles, handle);
}

int pn_process_link_teardown(pn_transport_t *transport, pn_endpoint_t *endpoint)
{
  if (endpoint->type == SENDER || endpoint->type == RECEIVER)
  {
    pn_link_t *link = (pn_link_t *) endpoint;
    pn_session_t *session = link->session;
    pn_session_state_t *ssn_state = &session->state;
    pn_link_state_t *state = &link->state;
    if (((endpoint->state & PN_LOCAL_CLOSED) || link->detached) && (int32_t) state->local_handle >= 0 &&
        (int16_t) ssn_state->local_channel >= 0 && !transport->close_sent) {
      if (pn_link_is_sender(link) && pn_link_queued(link) &&
          (int32_t) state->remote_handle != -2 &&
          (int16_t) ssn_state->remote_channel != -2 &&
          !transport->close_rcvd) return 0;

      const char *name = NULL;
      const char *description = NULL;
      pn_data_t *info = NULL;

      if (pn_condition_is_set(&endpoint->condition)) {
        name = pn_condition_get_name(&endpoint->condition);
        description = pn_condition_get_description(&endpoint->condition);
        info = pn_condition_info(&endpoint->condition);
      }

      int err =
          pn_post_frame(transport->disp, ssn_state->local_channel,
                        "DL[Io?DL[sSC]]", DETACH, state->local_handle, !link->detached,
                        (bool)name, ERROR, name, description, info);
      if (err) return err;
      pni_unmap_local_handle(link);
    }

    pn_clear_modified(transport->connection, endpoint);
  }

  return 0;
}

bool pn_pointful_buffering(pn_transport_t *transport, pn_session_t *session)
{
  if (transport->close_rcvd) return false;
  if (!transport->open_rcvd) return true;

  pn_connection_t *conn = transport->connection;
  pn_link_t *link = pn_link_head(conn, 0);
  while (link) {
    if (pn_link_is_sender(link) && pn_link_queued(link) > 0) {
      pn_session_t *ssn = link->session;
      if (session && session == ssn) {
        if ((int32_t) link->state.remote_handle != -2 &&
            (int16_t) session->state.remote_channel != -2) {
          return true;
        }
      }
    }
    link = pn_link_next(link, 0);
  }

  return false;
}

static void pni_unmap_local_channel(pn_session_t *ssn) {
  // XXX: should really update link state also
  pni_transport_unbind_handles(ssn->state.local_handles, false);
  pn_transport_t *transport = ssn->connection->transport;
  pn_session_state_t *state = &ssn->state;
  uintptr_t channel = state->local_channel;
  state->local_channel = -2;
  // may delete session
  pn_hash_del(transport->local_channels, channel);
}

int pn_process_ssn_teardown(pn_transport_t *transport, pn_endpoint_t *endpoint)
{
  if (endpoint->type == SESSION)
  {
    pn_session_t *session = (pn_session_t *) endpoint;
    pn_session_state_t *state = &session->state;
    if (endpoint->state & PN_LOCAL_CLOSED && (int16_t) state->local_channel >= 0
        && !transport->close_sent)
    {
      if (pn_pointful_buffering(transport, session)) {
        return 0;
      }

      const char *name = NULL;
      const char *description = NULL;
      pn_data_t *info = NULL;

      if (pn_condition_is_set(&endpoint->condition)) {
        name = pn_condition_get_name(&endpoint->condition);
        description = pn_condition_get_description(&endpoint->condition);
        info = pn_condition_info(&endpoint->condition);
      }

      int err = pn_post_frame(transport->disp, state->local_channel, "DL[?DL[sSC]]", END,
                              (bool) name, ERROR, name, description, info);
      if (err) return err;
      pni_unmap_local_channel(session);
    }

    pn_clear_modified(transport->connection, endpoint);
  }
  return 0;
}

int pn_process_conn_teardown(pn_transport_t *transport, pn_endpoint_t *endpoint)
{
  if (endpoint->type == CONNECTION)
  {
    if (endpoint->state & PN_LOCAL_CLOSED && !transport->close_sent) {
      if (pn_pointful_buffering(transport, NULL)) return 0;
      int err = pn_post_close(transport, NULL, NULL);
      if (err) return err;
      transport->close_sent = true;
    }

    pn_clear_modified(transport->connection, endpoint);
  }
  return 0;
}

int pn_phase(pn_transport_t *transport, int (*phase)(pn_transport_t *, pn_endpoint_t *))
{
  pn_connection_t *conn = transport->connection;
  pn_endpoint_t *endpoint = conn->transport_head;
  while (endpoint)
  {
    pn_endpoint_t *next = endpoint->transport_next;
    int err = phase(transport, endpoint);
    if (err) return err;
    endpoint = next;
  }
  return 0;
}

int pn_process(pn_transport_t *transport)
{
  int err;
  if ((err = pn_phase(transport, pn_process_conn_setup))) return err;
  if ((err = pn_phase(transport, pn_process_ssn_setup))) return err;
  if ((err = pn_phase(transport, pn_process_link_setup))) return err;
  if ((err = pn_phase(transport, pn_process_flow_receiver))) return err;

  // XXX: this has to happen two times because we might settle stuff
  // on the first pass and create space for more work to be done on the
  // second pass
  if ((err = pn_phase(transport, pn_process_tpwork))) return err;
  if ((err = pn_phase(transport, pn_process_tpwork))) return err;

  if ((err = pn_phase(transport, pn_process_flush_disp))) return err;

  if ((err = pn_phase(transport, pn_process_flow_sender))) return err;
  if ((err = pn_phase(transport, pn_process_link_teardown))) return err;
  if ((err = pn_phase(transport, pn_process_ssn_teardown))) return err;
  if ((err = pn_phase(transport, pn_process_conn_teardown))) return err;

  if (transport->connection->tpwork_head) {
    pn_modified(transport->connection, &transport->connection->endpoint, false);
  }

  return 0;
}

#define AMQP_HEADER ("AMQP\x00\x01\x00\x00")

static ssize_t pn_output_write_amqp_header(pn_transport_t* transport, unsigned int layer, char* bytes, size_t available)
{
  if (transport->disp->trace & PN_TRACE_FRM)
<<<<<<< HEAD
    pn_transport_logf(transport, "  -> %s", protocol);
  assert(size >= hdrsize);
  memmove(bytes, header, hdrsize);
  transport->io_layers[PN_IO_AMQP].process_output = next;
  return hdrsize;
=======
    pn_transport_logf(transport, "  -> %s", "AMQP");
  assert(available >= 8);
  memmove(bytes, AMQP_HEADER, 8);
  if (transport->io_layers[layer] == &amqp_write_header_layer) {
    transport->io_layers[layer] = &amqp_layer;
  } else {
    transport->io_layers[layer] = &amqp_read_header_layer;
  }
  return 8;
>>>>>>> 1781b4e9
}

static ssize_t pn_output_write_amqp(pn_transport_t* transport, unsigned int layer, char* bytes, size_t available)
{
<<<<<<< HEAD
  pn_transport_t *transport = (pn_transport_t *)io_layer->context;
  return pn_output_write_header(transport, bytes, size, AMQP_HEADER, 8, "AMQP",
                                pn_output_write_amqp);
}

static ssize_t pn_output_write_amqp(pn_io_layer_t *io_layer, char *bytes, size_t size)
{
  pn_transport_t *transport = (pn_transport_t *)io_layer->context;
=======
>>>>>>> 1781b4e9
  if (transport->connection && !transport->done_processing) {
    int err = pn_process(transport);
    if (err) {
      pn_transport_logf(transport, "process error %i", err);
      transport->done_processing = true;
    }
<<<<<<< HEAD
  }

  // write out any buffered data _before_ returning PN_EOS, else we
  // could truncate an outgoing Close frame containing a useful error
  // status
  if (!transport->disp->available && transport->close_sent) {
    return PN_EOS;
  }
=======
  }

  // write out any buffered data _before_ returning PN_EOS, else we
  // could truncate an outgoing Close frame containing a useful error
  // status
  if (!transport->disp->available && transport->close_sent) {
    return PN_EOS;
  }

  return pn_dispatcher_output(transport->disp, bytes, available);
}
>>>>>>> 1781b4e9

static void pni_close_head(pn_transport_t *transport)
{
  if (!transport->head_closed) {
    transport->head_closed = true;
    pn_collector_t *collector = pni_transport_collector(transport);
    pn_collector_put(collector, PN_OBJECT, transport, PN_TRANSPORT_HEAD_CLOSED);
    pni_maybe_post_closed(transport);
  }
}

// generate outbound data, return amount of pending output else error
static ssize_t transport_produce(pn_transport_t *transport)
{
  if (transport->head_closed) return PN_EOS;

  ssize_t space = transport->output_size - transport->output_pending;

  if (space <= 0) {     // can we expand the buffer?
    int more = 0;
    if (!transport->remote_max_frame)   // no limit, so double it
      more = transport->output_size;
    else if (transport->remote_max_frame > transport->output_size)
      more = pn_min(transport->output_size, transport->remote_max_frame - transport->output_size);
    if (more) {
      char *newbuf = (char *)realloc( transport->output_buf, transport->output_size + more );
      if (newbuf) {
        transport->output_buf = newbuf;
        transport->output_size += more;
        space += more;
      }
    }
  }

  while (space > 0) {
    ssize_t n;
    n = transport->io_layers[0]->
      process_output( transport, 0,
                      &transport->output_buf[transport->output_pending],
                      space );
    if (n > 0) {
      space -= n;
      transport->output_pending += n;
    } else if (n == 0) {
      break;
    } else {
      if (transport->output_pending)
        break;   // return what is available
      if (transport->disp->trace & (PN_TRACE_RAW | PN_TRACE_FRM)) {
        if (n < 0) {
          pn_transport_log(transport, "  -> EOS");
        }
<<<<<<< HEAD
        /*else
          pn_transport_logf(transport, "  -> EOS (%" PN_ZI ") %s", n,
          pn_error_text(transport->error));*/
=======
>>>>>>> 1781b4e9
      }
      pni_close_head(transport);
      return n;
    }
  }

  return transport->output_pending;
}

// deprecated
ssize_t pn_transport_output(pn_transport_t *transport, char *bytes, size_t size)
{
  if (!transport) return PN_ARG_ERR;
  ssize_t available = pn_transport_pending(transport);
  if (available > 0) {
    available = (ssize_t) pn_min( (size_t)available, size );
    memmove( bytes, pn_transport_head(transport), available );
    pn_transport_pop( transport, (size_t) available );
  }
  return available;
}


void pn_transport_trace(pn_transport_t *transport, pn_trace_t trace)
{
  if (transport->sasl) pn_sasl_trace(transport, trace);
  if (transport->ssl) pn_ssl_trace(transport, trace);
  transport->disp->trace = trace;
}

void pn_transport_set_tracer(pn_transport_t *transport, pn_tracer_t tracer)
{
  assert(transport);
  assert(tracer);

  transport->tracer = tracer;
}

pn_tracer_t pn_transport_get_tracer(pn_transport_t *transport)
{
  assert(transport);
  return transport->tracer;
}

void pn_transport_set_context(pn_transport_t *transport, void *context)
{
  assert(transport);
<<<<<<< HEAD
  transport->context = context;
=======
  pn_record_set(transport->context, PN_LEGCTX, context);
>>>>>>> 1781b4e9
}

void *pn_transport_get_context(pn_transport_t *transport)
{
  assert(transport);
<<<<<<< HEAD
=======
  return pn_record_get(transport->context, PN_LEGCTX);
}

pn_record_t *pn_transport_attachments(pn_transport_t *transport)
{
  assert(transport);
>>>>>>> 1781b4e9
  return transport->context;
}

void pn_transport_log(pn_transport_t *transport, const char *message)
{
  assert(transport);
  transport->tracer(transport, message);
}

<<<<<<< HEAD
=======
void pn_transport_vlogf(pn_transport_t *transport, const char *fmt, va_list ap)
{
  if (transport) {
    pn_string_vformat(transport->scratch, fmt, ap);
    pn_transport_log(transport, pn_string_get(transport->scratch));
  } else {
    vfprintf(stderr, fmt, ap);
    fprintf(stderr, "\n");
  }
}

>>>>>>> 1781b4e9
void pn_transport_logf(pn_transport_t *transport, const char *fmt, ...)
{
  va_list ap;

  va_start(ap, fmt);
<<<<<<< HEAD
  pn_string_vformat(transport->scratch, fmt, ap);
  va_end(ap);

  pn_transport_log(transport, pn_string_get(transport->scratch));
=======
  pn_transport_vlogf(transport, fmt, ap);
  va_end(ap);
>>>>>>> 1781b4e9
}

uint16_t pn_transport_get_channel_max(pn_transport_t *transport)
{
  return transport->channel_max;
}

void pn_transport_set_channel_max(pn_transport_t *transport, uint16_t channel_max)
{
  transport->channel_max = channel_max;
}

uint16_t pn_transport_remote_channel_max(pn_transport_t *transport)
{
  return transport->remote_channel_max;
}

uint32_t pn_transport_get_max_frame(pn_transport_t *transport)
{
  return transport->local_max_frame;
}

void pn_transport_set_max_frame(pn_transport_t *transport, uint32_t size)
{
  // if size == 0, no advertised limit to input frame size.
  if (size && size < AMQP_MIN_MAX_FRAME_SIZE)
    size = AMQP_MIN_MAX_FRAME_SIZE;
  transport->local_max_frame = size;
}

uint32_t pn_transport_get_remote_max_frame(pn_transport_t *transport)
{
  return transport->remote_max_frame;
}

pn_millis_t pn_transport_get_idle_timeout(pn_transport_t *transport)
{
  return transport->local_idle_timeout;
}

void pn_transport_set_idle_timeout(pn_transport_t *transport, pn_millis_t timeout)
{
  transport->local_idle_timeout = timeout;
}

pn_millis_t pn_transport_get_remote_idle_timeout(pn_transport_t *transport)
{
  return transport->remote_idle_timeout;
}

pn_timestamp_t pn_transport_tick(pn_transport_t *transport, pn_timestamp_t now)
{
  pn_timestamp_t r = 0;
  for (int i = 0; i<PN_IO_LAYER_CT; ++i) {
    if (transport->io_layers[i] && transport->io_layers[i]->process_tick)
      r = pn_timestamp_min(r, transport->io_layers[i]->process_tick(transport, i, now));
  }
  return r;
}

uint64_t pn_transport_get_frames_output(const pn_transport_t *transport)
{
  if (transport && transport->disp)
    return transport->disp->output_frames_ct;
  return 0;
}

uint64_t pn_transport_get_frames_input(const pn_transport_t *transport)
{
  if (transport && transport->disp)
    return transport->disp->input_frames_ct;
  return 0;
}

// input
ssize_t pn_transport_capacity(pn_transport_t *transport)  /* <0 == done */
{
  if (transport->tail_closed) return PN_EOS;
  //if (pn_error_code(transport->error)) return pn_error_code(transport->error);

  ssize_t capacity = transport->input_size - transport->input_pending;
  if ( capacity<=0 ) {
    // can we expand the size of the input buffer?
    int more = 0;
    if (!transport->local_max_frame) {  // no limit (ha!)
      more = transport->input_size;
    } else if (transport->local_max_frame > transport->input_size) {
      more = pn_min(transport->input_size, transport->local_max_frame - transport->input_size);
    }
    if (more) {
      char *newbuf = (char *) realloc( transport->input_buf, transport->input_size + more );
      if (newbuf) {
        transport->input_buf = newbuf;
        transport->input_size += more;
        capacity += more;
      }
    }
  }
  return capacity;
}


char *pn_transport_tail(pn_transport_t *transport)
{
  if (transport && transport->input_pending < transport->input_size) {
    return &transport->input_buf[transport->input_pending];
  }
  return NULL;
}

ssize_t pn_transport_push(pn_transport_t *transport, const char *src, size_t size)
{
  assert(transport);

  ssize_t capacity = pn_transport_capacity(transport);
  if (capacity < 0) {
    return capacity;
  } else if (size > (size_t) capacity) {
    size = capacity;
  }

  char *dst = pn_transport_tail(transport);
  assert(dst);
  memmove(dst, src, size);

  int n = pn_transport_process(transport, size);
  if (n < 0) {
    return n;
  } else {
    return size;
  }
<<<<<<< HEAD
}

void pni_close_tail(pn_transport_t *transport)
{
  if (!transport->tail_closed) {
    transport->tail_closed = true;
  }
=======
>>>>>>> 1781b4e9
}

int pn_transport_process(pn_transport_t *transport, size_t size)
{
  assert(transport);
  size = pn_min( size, (transport->input_size - transport->input_pending) );
  transport->input_pending += size;
  transport->bytes_input += size;

  ssize_t n = transport_consume( transport );
  if (n == PN_EOS) {
    pni_close_tail(transport);
  }

  if (n < 0 && n != PN_EOS) return n;
  return 0;
}

// input stream has closed
int pn_transport_close_tail(pn_transport_t *transport)
{
  pni_close_tail(transport);
  transport_consume( transport );
  return 0;
  // XXX: what if not all input processed at this point?  do we care???
}

// output
ssize_t pn_transport_pending(pn_transport_t *transport)      /* <0 == done */
{
  assert(transport);
<<<<<<< HEAD
  if (transport->head_closed) return PN_EOS;
=======
>>>>>>> 1781b4e9
  return transport_produce( transport );
}

const char *pn_transport_head(pn_transport_t *transport)
{
  if (transport && transport->output_pending) {
    return transport->output_buf;
  }
  return NULL;
}

ssize_t pn_transport_peek(pn_transport_t *transport, char *dst, size_t size)
{
  assert(transport);

  ssize_t pending = pn_transport_pending(transport);
  if (pending < 0) {
    return pending;
  } else if (size > (size_t) pending) {
    size = pending;
  }

  if (pending > 0) {
    const char *src = pn_transport_head(transport);
    assert(src);
    memmove(dst, src, size);
  }

  return size;
}

void pn_transport_pop(pn_transport_t *transport, size_t size)
{
  if (transport) {
    assert( transport->output_pending >= size );
    transport->output_pending -= size;
    transport->bytes_output += size;
    if (transport->output_pending) {
      memmove( transport->output_buf,  &transport->output_buf[size],
               transport->output_pending );
    }

<<<<<<< HEAD
    if (!transport->output_pending && pn_transport_pending(transport) < 0 &&
        !transport->posted_head_closed) {
      pn_collector_t *collector = pni_transport_collector(transport);
      pn_collector_put(collector, PN_OBJECT, transport, PN_TRANSPORT_HEAD_CLOSED);
      transport->posted_head_closed = true;
      pni_maybe_post_closed(transport);
=======
    if (!transport->output_pending && pn_transport_pending(transport) < 0) {
      pni_close_head(transport);
>>>>>>> 1781b4e9
    }
  }
}

int pn_transport_close_head(pn_transport_t *transport)
{
<<<<<<< HEAD
  transport->head_closed = true;
=======
  size_t pending = pn_transport_pending(transport);
  pni_close_head(transport);
  pn_transport_pop(transport, pending);
>>>>>>> 1781b4e9
  return 0;
}

// true if the transport will not generate further output
bool pn_transport_quiesced(pn_transport_t *transport)
{
  if (!transport) return true;
  ssize_t pending = pn_transport_pending(transport);
  if (pending < 0) return true; // output done
  else if (pending > 0) return false;
  // no pending at transport, but check if data is buffered in I/O layers
  for (int layer = 0; layer<PN_IO_LAYER_CT; ++layer) {
    if (transport->io_layers[layer] &&
        transport->io_layers[layer]->buffered_output &&
        transport->io_layers[layer]->buffered_output( transport ))
      return false;
  }
  return true;
}

bool pn_transport_closed(pn_transport_t *transport)
{
  assert(transport);
  ssize_t capacity = pn_transport_capacity(transport);
  ssize_t pending = pn_transport_pending(transport);
  return capacity < 0 && pending < 0;
}

pn_connection_t *pn_transport_connection(pn_transport_t *transport)
{
  assert(transport);
  return transport->connection;
}<|MERGE_RESOLUTION|>--- conflicted
+++ resolved
@@ -19,14 +19,6 @@
  *
  */
 
-<<<<<<< HEAD
-#include "engine/engine-internal.h"
-#include <stdlib.h>
-#include <string.h>
-#include <proton/framing.h>
-#include "protocol.h"
-#include "dispatch_actions.h"
-=======
 #include "proton/framing.h"
 
 #include "engine/engine-internal.h"
@@ -39,7 +31,6 @@
 #include "proton/event.h"
 #include "platform.h"
 #include "platform_fmt.h"
->>>>>>> 1781b4e9
 
 #include <stdlib.h>
 #include <string.h>
@@ -47,14 +38,6 @@
 #include <stdarg.h>
 #include <stdio.h>
 
-<<<<<<< HEAD
-#include "sasl/sasl-internal.h"
-#include "ssl/ssl-internal.h"
-#include "platform.h"
-#include "platform_fmt.h"
-
-=======
->>>>>>> 1781b4e9
 static ssize_t transport_consume(pn_transport_t *transport);
 
 // delivery buffers
@@ -110,21 +93,6 @@
     pn_delivery_map_del(dm, dlv);
   }
   dm->next = 0;
-<<<<<<< HEAD
-}
-
-static ssize_t pn_input_read_amqp_header(pn_io_layer_t *io_layer, const char *bytes, size_t available);
-static ssize_t pn_input_read_amqp(pn_io_layer_t *io_layer, const char *bytes, size_t available);
-static ssize_t pn_output_write_amqp_header(pn_io_layer_t *io_layer, char *bytes, size_t available);
-static ssize_t pn_output_write_amqp(pn_io_layer_t *io_layer, char *bytes, size_t available);
-static pn_timestamp_t pn_tick_amqp(pn_io_layer_t *io_layer, pn_timestamp_t now);
-
-static void pni_default_tracer(pn_transport_t *transport, const char *message)
-{
-  fprintf(stderr, "[%p]:%s\n", (void *) transport, message);
-}
-
-=======
 }
 
 static void pni_default_tracer(pn_transport_t *transport, const char *message)
@@ -327,7 +295,6 @@
     return PN_EOS;
 }
 
->>>>>>> 1781b4e9
 static void pn_transport_initialize(void *object)
 {
   pn_transport_t *transport = (pn_transport_t *)object;
@@ -337,38 +304,11 @@
   transport->input_buf = NULL;
   transport->input_size =  PN_DEFAULT_MAX_FRAME_SIZE ? PN_DEFAULT_MAX_FRAME_SIZE : 16 * 1024;
   transport->tracer = pni_default_tracer;
-<<<<<<< HEAD
-  transport->header_count = 0;
-=======
->>>>>>> 1781b4e9
   transport->sasl = NULL;
   transport->ssl = NULL;
   transport->scratch = pn_string(NULL);
   transport->disp = pn_dispatcher(0, transport);
   transport->connection = NULL;
-<<<<<<< HEAD
-
-  pn_io_layer_t *io_layer = transport->io_layers;
-  while (io_layer != &transport->io_layers[PN_IO_AMQP]) {
-    io_layer->context = NULL;
-    io_layer->next = io_layer + 1;
-    io_layer->process_input = pn_io_layer_input_passthru;
-    io_layer->process_output = pn_io_layer_output_passthru;
-    io_layer->process_tick = pn_io_layer_tick_passthru;
-    io_layer->buffered_output = NULL;
-    io_layer->buffered_input = NULL;
-    ++io_layer;
-  }
-
-  pn_io_layer_t *amqp = &transport->io_layers[PN_IO_AMQP];
-  amqp->context = transport;
-  amqp->process_input = pn_input_read_amqp_header;
-  amqp->process_output = pn_output_write_amqp_header;
-  amqp->process_tick = pn_io_layer_tick_passthru;
-  amqp->buffered_output = NULL;
-  amqp->buffered_input = NULL;
-  amqp->next = NULL;
-=======
   transport->context = pn_record();
 
   for (int layer=0; layer<PN_IO_LAYER_CT; ++layer) {
@@ -377,7 +317,6 @@
 
   // Defer setting up the layers until the first data arrives or is sent
   transport->io_layers[0] = &pni_setup_layer;
->>>>>>> 1781b4e9
 
   transport->open_sent = false;
   transport->open_rcvd = false;
@@ -403,10 +342,7 @@
   transport->disp_data = pn_data(0);
   pn_condition_init(&transport->remote_condition);
   pn_condition_init(&transport->condition);
-<<<<<<< HEAD
-=======
   transport->error = pn_error();
->>>>>>> 1781b4e9
 
   transport->local_channels = pn_hash(PN_OBJECT, 0, 0.75);
   transport->remote_channels = pn_hash(PN_OBJECT, 0, 0.75);
@@ -419,14 +355,9 @@
 
   transport->done_processing = false;
 
-<<<<<<< HEAD
-  transport->posted_head_closed = false;
-  transport->posted_tail_closed = false;
-=======
   transport->posted_idle_timeout = false;
 
   transport->server = false;
->>>>>>> 1781b4e9
 }
 
 pn_session_t *pn_channel_state(pn_transport_t *transport, uint16_t channel)
@@ -460,11 +391,7 @@
 #define pn_transport_compare NULL
 #define pn_transport_inspect NULL
 
-<<<<<<< HEAD
-pn_transport_t *pn_transport()
-=======
 pn_transport_t *pn_transport(void)
->>>>>>> 1781b4e9
 {
   static const pn_class_t clazz = PN_CLASS(pn_transport);
   pn_transport_t *transport =
@@ -500,13 +427,6 @@
   pn_transport_unbind(transport);
   pn_decref(transport);
 }
-<<<<<<< HEAD
-
-static void pn_transport_finalize(void *object)
-{
-  pn_transport_t *transport = (pn_transport_t *) object;
-=======
->>>>>>> 1781b4e9
 
 static void pn_transport_finalize(void *object)
 {
@@ -524,10 +444,7 @@
   pn_free(transport->disp_data);
   pn_condition_tini(&transport->remote_condition);
   pn_condition_tini(&transport->condition);
-<<<<<<< HEAD
-=======
   pn_error_free(transport->error);
->>>>>>> 1781b4e9
   pn_free(transport->local_channels);
   pn_free(transport->remote_channels);
   if (transport->input_buf) free(transport->input_buf);
@@ -619,17 +536,6 @@
 
 pn_error_t *pn_transport_error(pn_transport_t *transport)
 {
-<<<<<<< HEAD
-  return NULL;
-}
-
-pn_condition_t *pn_transport_condition(pn_transport_t *transport)
-{
-  assert(transport);
-  return &transport->condition;
-}
-
-=======
   assert(transport);
   if (pn_condition_is_set(&transport->condition)) {
     pn_error_format(transport->error, PN_ERR, "%s: %s",
@@ -647,7 +553,6 @@
   return &transport->condition;
 }
 
->>>>>>> 1781b4e9
 static void pni_map_remote_handle(pn_link_t *link, uint32_t handle)
 {
   link->state.remote_handle = handle;
@@ -737,8 +642,6 @@
   }
 }
 
-<<<<<<< HEAD
-=======
 static void pni_maybe_post_closed(pn_transport_t *transport)
 {
   pn_collector_t *collector = pni_transport_collector(transport);
@@ -757,7 +660,6 @@
   }
 }
 
->>>>>>> 1781b4e9
 int pn_do_error(pn_transport_t *transport, const char *condition, const char *fmt, ...)
 {
   va_list ap;
@@ -780,11 +682,8 @@
   pn_collector_t *collector = pni_transport_collector(transport);
   pn_collector_put(collector, PN_OBJECT, transport, PN_TRANSPORT_ERROR);
   pn_transport_logf(transport, "ERROR %s %s", condition, buf);
-<<<<<<< HEAD
-=======
   transport->done_processing = true;
   pni_close_tail(transport);
->>>>>>> 1781b4e9
   return PN_ERR;
 }
 
@@ -1354,14 +1253,6 @@
   return original - available;
 }
 
-static void pni_maybe_post_closed(pn_transport_t *transport)
-{
-  pn_collector_t *collector = pni_transport_collector(transport);
-  if (transport->posted_head_closed && transport->posted_tail_closed) {
-    pn_collector_put(collector, PN_OBJECT, transport, PN_TRANSPORT_CLOSED);
-  }
-}
-
 // process pending input until none remaining or EOS
 static ssize_t transport_consume(pn_transport_t *transport)
 {
@@ -1383,12 +1274,6 @@
       if (transport->disp->trace & (PN_TRACE_RAW | PN_TRACE_FRM))
         pn_transport_log(transport, "  <- EOS");
       transport->input_pending = 0;  // XXX ???
-      if (!transport->posted_tail_closed) {
-        pn_collector_t *collector = pni_transport_collector(transport);
-        pn_collector_put(collector, PN_OBJECT, transport, PN_TRANSPORT_TAIL_CLOSED);
-        transport->posted_tail_closed = true;
-        pni_maybe_post_closed(transport);
-      }
       return n;
     }
   }
@@ -1402,25 +1287,6 @@
 
 static ssize_t pn_input_read_amqp_header(pn_transport_t* transport, unsigned int layer, const char* bytes, size_t available)
 {
-<<<<<<< HEAD
-  const char *point = header + transport->header_count;
-  int delta = pn_min(available, size - transport->header_count);
-  if (!available || memcmp(bytes, point, delta)) {
-    char quoted[1024];
-    pn_quote_data(quoted, 1024, bytes, available);
-    pn_do_error(transport, "amqp:connection:framing-error",
-                "%s header mismatch: '%s'%s", protocol, quoted,
-                available ? "" : " (connection aborted)");
-    return PN_EOS;
-  } else {
-    transport->header_count += delta;
-    if (transport->header_count == size) {
-      transport->header_count = 0;
-      transport->io_layers[PN_IO_AMQP].process_input = next;
-
-      if (transport->disp->trace & PN_TRACE_FRM)
-        pn_transport_logf(transport, "  <- %s", protocol);
-=======
   bool eos = pn_transport_capacity(transport)==PN_EOS;
   pni_protocol_type_t protocol = pni_sniff_header(bytes, available);
   switch (protocol) {
@@ -1429,7 +1295,6 @@
       transport->io_layers[layer] = &amqp_layer;
     } else {
       transport->io_layers[layer] = &amqp_write_header_layer;
->>>>>>> 1781b4e9
     }
     if (transport->disp->trace & PN_TRACE_FRM)
       pn_transport_logf(transport, "  <- %s", "AMQP");
@@ -2142,13 +2007,6 @@
 static ssize_t pn_output_write_amqp_header(pn_transport_t* transport, unsigned int layer, char* bytes, size_t available)
 {
   if (transport->disp->trace & PN_TRACE_FRM)
-<<<<<<< HEAD
-    pn_transport_logf(transport, "  -> %s", protocol);
-  assert(size >= hdrsize);
-  memmove(bytes, header, hdrsize);
-  transport->io_layers[PN_IO_AMQP].process_output = next;
-  return hdrsize;
-=======
     pn_transport_logf(transport, "  -> %s", "AMQP");
   assert(available >= 8);
   memmove(bytes, AMQP_HEADER, 8);
@@ -2158,29 +2016,16 @@
     transport->io_layers[layer] = &amqp_read_header_layer;
   }
   return 8;
->>>>>>> 1781b4e9
 }
 
 static ssize_t pn_output_write_amqp(pn_transport_t* transport, unsigned int layer, char* bytes, size_t available)
 {
-<<<<<<< HEAD
-  pn_transport_t *transport = (pn_transport_t *)io_layer->context;
-  return pn_output_write_header(transport, bytes, size, AMQP_HEADER, 8, "AMQP",
-                                pn_output_write_amqp);
-}
-
-static ssize_t pn_output_write_amqp(pn_io_layer_t *io_layer, char *bytes, size_t size)
-{
-  pn_transport_t *transport = (pn_transport_t *)io_layer->context;
-=======
->>>>>>> 1781b4e9
   if (transport->connection && !transport->done_processing) {
     int err = pn_process(transport);
     if (err) {
       pn_transport_logf(transport, "process error %i", err);
       transport->done_processing = true;
     }
-<<<<<<< HEAD
   }
 
   // write out any buffered data _before_ returning PN_EOS, else we
@@ -2189,19 +2034,9 @@
   if (!transport->disp->available && transport->close_sent) {
     return PN_EOS;
   }
-=======
-  }
-
-  // write out any buffered data _before_ returning PN_EOS, else we
-  // could truncate an outgoing Close frame containing a useful error
-  // status
-  if (!transport->disp->available && transport->close_sent) {
-    return PN_EOS;
-  }
 
   return pn_dispatcher_output(transport->disp, bytes, available);
 }
->>>>>>> 1781b4e9
 
 static void pni_close_head(pn_transport_t *transport)
 {
@@ -2254,12 +2089,6 @@
         if (n < 0) {
           pn_transport_log(transport, "  -> EOS");
         }
-<<<<<<< HEAD
-        /*else
-          pn_transport_logf(transport, "  -> EOS (%" PN_ZI ") %s", n,
-          pn_error_text(transport->error));*/
-=======
->>>>>>> 1781b4e9
       }
       pni_close_head(transport);
       return n;
@@ -2307,25 +2136,18 @@
 void pn_transport_set_context(pn_transport_t *transport, void *context)
 {
   assert(transport);
-<<<<<<< HEAD
-  transport->context = context;
-=======
   pn_record_set(transport->context, PN_LEGCTX, context);
->>>>>>> 1781b4e9
 }
 
 void *pn_transport_get_context(pn_transport_t *transport)
 {
   assert(transport);
-<<<<<<< HEAD
-=======
   return pn_record_get(transport->context, PN_LEGCTX);
 }
 
 pn_record_t *pn_transport_attachments(pn_transport_t *transport)
 {
   assert(transport);
->>>>>>> 1781b4e9
   return transport->context;
 }
 
@@ -2335,8 +2157,6 @@
   transport->tracer(transport, message);
 }
 
-<<<<<<< HEAD
-=======
 void pn_transport_vlogf(pn_transport_t *transport, const char *fmt, va_list ap)
 {
   if (transport) {
@@ -2348,21 +2168,13 @@
   }
 }
 
->>>>>>> 1781b4e9
 void pn_transport_logf(pn_transport_t *transport, const char *fmt, ...)
 {
   va_list ap;
 
   va_start(ap, fmt);
-<<<<<<< HEAD
-  pn_string_vformat(transport->scratch, fmt, ap);
-  va_end(ap);
-
-  pn_transport_log(transport, pn_string_get(transport->scratch));
-=======
   pn_transport_vlogf(transport, fmt, ap);
   va_end(ap);
->>>>>>> 1781b4e9
 }
 
 uint16_t pn_transport_get_channel_max(pn_transport_t *transport)
@@ -2494,16 +2306,6 @@
   } else {
     return size;
   }
-<<<<<<< HEAD
-}
-
-void pni_close_tail(pn_transport_t *transport)
-{
-  if (!transport->tail_closed) {
-    transport->tail_closed = true;
-  }
-=======
->>>>>>> 1781b4e9
 }
 
 int pn_transport_process(pn_transport_t *transport, size_t size)
@@ -2535,10 +2337,6 @@
 ssize_t pn_transport_pending(pn_transport_t *transport)      /* <0 == done */
 {
   assert(transport);
-<<<<<<< HEAD
-  if (transport->head_closed) return PN_EOS;
-=======
->>>>>>> 1781b4e9
   return transport_produce( transport );
 }
 
@@ -2581,30 +2379,17 @@
                transport->output_pending );
     }
 
-<<<<<<< HEAD
-    if (!transport->output_pending && pn_transport_pending(transport) < 0 &&
-        !transport->posted_head_closed) {
-      pn_collector_t *collector = pni_transport_collector(transport);
-      pn_collector_put(collector, PN_OBJECT, transport, PN_TRANSPORT_HEAD_CLOSED);
-      transport->posted_head_closed = true;
-      pni_maybe_post_closed(transport);
-=======
     if (!transport->output_pending && pn_transport_pending(transport) < 0) {
       pni_close_head(transport);
->>>>>>> 1781b4e9
     }
   }
 }
 
 int pn_transport_close_head(pn_transport_t *transport)
 {
-<<<<<<< HEAD
-  transport->head_closed = true;
-=======
   size_t pending = pn_transport_pending(transport);
   pni_close_head(transport);
   pn_transport_pop(transport, pending);
->>>>>>> 1781b4e9
   return 0;
 }
 
