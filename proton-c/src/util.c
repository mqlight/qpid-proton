--- conflicted
+++ resolved
@@ -175,7 +175,6 @@
     if (colon) {
       *colon = '\0';
       *pass = colon + 1;
-<<<<<<< HEAD
     }
   }
 
@@ -190,22 +189,6 @@
     }
   }
 
-=======
-    }
-  }
-
-  *host = url;
-  char *open = (*url == '[') ? url : 0;
-  if (open) {
-    char *close = strchr(open, ']');
-    if (close) {
-        *host = open + 1;
-        *close = '\0';
-        url = close + 1;
-    }
-  }
-
->>>>>>> 1781b4e9
   char *colon = strchr(url, ':');
   if (colon) {
     *colon = '\0';
