--- conflicted
+++ resolved
@@ -229,11 +229,7 @@
                 {
                     _logger.log(Level.FINE, "_sslParams.getTrustedCaDb() : " + sslDomain.getTrustedCaDb());
                 }
-<<<<<<< HEAD
-                Certificate trustedCaCert = (Certificate) readPemObject(sslDomain.getTrustedCaDb());
-=======
-                Certificate trustedCaCert = (Certificate) readPemObject(sslConfiguration.getTrustedCaDb(), null, Certificate.class);
->>>>>>> 1f4f346a
+                Certificate trustedCaCert = (Certificate) readPemObject(sslDomain.getTrustedCaDb(), null, Certificate.class);
                 keystore.setCertificateEntry(caCertAlias, trustedCaCert);
             }
 
@@ -241,16 +237,10 @@
                     && sslDomain.getPrivateKeyFile() != null)
             {
                 String clientPrivateKeyAlias = "clientPrivateKey";
-<<<<<<< HEAD
-                Certificate clientCertificate = (Certificate) readPemObject(sslDomain.getCertificateFile());
-                Key clientPrivateKey = (Key) readPemObject(
+                Certificate clientCertificate = (Certificate) readPemObject(sslDomain.getCertificateFile(), null, Certificate.class);
+                Object keyOrKeyPair = readPemObject(
                         sslDomain.getPrivateKeyFile(),
-                        sslDomain.getPrivateKeyPassword());
-=======
-                Certificate clientCertificate = (Certificate) readPemObject(sslConfiguration.getCertificateFile(), null, Certificate.class);
-                Object keyOrKeyPair = readPemObject(
-                        sslConfiguration.getPrivateKeyFile(),
-                        sslConfiguration.getPrivateKeyPassword(), PrivateKey.class, KeyPair.class);
+                        sslDomain.getPrivateKeyPassword(), PrivateKey.class, KeyPair.class);
 
                 final PrivateKey clientPrivateKey;
                 if (keyOrKeyPair instanceof PrivateKey)
@@ -266,7 +256,6 @@
                     // Should not happen - readPemObject will have already verified key type
                     throw new IllegalStateException("Unexpected key type " + keyOrKeyPair);
                 }
->>>>>>> 1f4f346a
 
                 keystore.setKeyEntry(clientPrivateKeyAlias, clientPrivateKey,
                         dummyPassword, new Certificate[] { clientCertificate });
@@ -333,7 +322,6 @@
         return newEnabled;
     }
 
-<<<<<<< HEAD
     private String engineToString(SSLEngine engine)
     {
         return new StringBuilder("[ " )
@@ -345,10 +333,7 @@
             .append(" ]").toString();
     }
 
-    private Object readPemObject(String pemFile, final String privateKeyPassword)
-=======
     private Object readPemObject(String pemFile, String keyPassword, @SuppressWarnings("rawtypes") Class... expectedInterfaces)
->>>>>>> 1f4f346a
     {
         final PasswordFinder passwordFinder;
         if (keyPassword != null)
