--- conflicted
+++ resolved
@@ -22,12 +22,7 @@
 from socket import socket, AF_INET, SOCK_STREAM
 from subprocess import Popen,PIPE,STDOUT
 import sys, os, string
-<<<<<<< HEAD
-from proton import Driver, Connection, Transport, SASL, Endpoint, Delivery, \
-    SSLDomain, SSLUnavailable
-=======
 from proton import Driver, Connection, Transport, SASL, Endpoint, Delivery, SSL
->>>>>>> 1781b4e9
 
 
 def free_tcp_ports(count=1):
@@ -83,18 +78,7 @@
     pass
 
 def isSSLPresent():
-<<<<<<< HEAD
-    """ True if a suitable SSL library is available.
-    """
-    try:
-        xxx = SSLDomain(SSLDomain.MODE_SERVER)
-        return True
-    except SSLUnavailable, e:
-        # SSL libraries not installed
-        return False
-=======
     return SSL.present()
->>>>>>> 1781b4e9
 
 class Test(object):
 
